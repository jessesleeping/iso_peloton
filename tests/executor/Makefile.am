--- conflicted
+++ resolved
@@ -4,42 +4,32 @@
 # EXECUTOR
 ######################################################################
 
-<<<<<<< HEAD
 check_PROGRAMS += \
 				  logical_tile_test \
 				  materialization_test \
 				  concat_test \
-				  insert_test
+				  insert_test \
+				  seq_scan_test
 
 executor_tests_common= 	executor/executor_tests_util.cpp \
 						harness.cpp
-=======
-check_PROGRAMS += logical_tile_test materialization_test concat_test \
-                  seq_scan_test
->>>>>>> 179df5d1
 
 logical_tile_test_SOURCES = \
 							$(executor_tests_common) \
 							executor/logical_tile_test.cpp 
 
 materialization_test_SOURCES = \
-                               $(executor_tests_common) \
+							   $(executor_tests_common) \
 							   executor/materialization_test.cpp 
 
 concat_test_SOURCES = \
-<<<<<<< HEAD
 					  $(executor_tests_common) \
 					  executor/concat_test.cpp
 
 insert_test_SOURCES = \
 					  $(executor_tests_common) \
 					  executor/insert_test.cpp 
-=======
-                      executor/concat_test.cpp \
-                      executor/executor_tests_util.cpp \
-                      harness.cpp
 
 seq_scan_test_SOURCES = \
-                        executor/seq_scan_test.cpp \
-                        harness.cpp
->>>>>>> 179df5d1
+						$(executor_tests_common) \
+						executor/seq_scan_test.cpp 