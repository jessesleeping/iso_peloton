--- conflicted
+++ resolved
@@ -194,13 +194,9 @@
     return INVALID_ITEMPOINTER;
   }
 
-<<<<<<< HEAD
-  IncreaseNumberOfTuplesBy(1);
-=======
   LOG_TRACE("Location: %u, %u", location.block, location.offset);
 
   IncreaseTupleCount(1);
->>>>>>> b53ec49e
   return location;
 }
 
@@ -218,13 +214,9 @@
     return INVALID_ITEMPOINTER;
   }
 
-<<<<<<< HEAD
-  IncreaseNumberOfTuplesBy(1);
-=======
   LOG_TRACE("Location: %u, %u", location.block, location.offset);
 
   IncreaseTupleCount(1);
->>>>>>> b53ec49e
   return location;
 }
 
@@ -318,12 +310,7 @@
     if(status == false){
       return false;
     }
-<<<<<<< HEAD
-=======
-
-    // Update index count
-    index_count = GetIndexCount();
->>>>>>> b53ec49e
+
   }
 
   return true;
