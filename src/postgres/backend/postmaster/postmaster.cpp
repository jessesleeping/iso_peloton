--- conflicted
+++ resolved
@@ -553,23 +553,6 @@
 
 // TODO: Peloton adds
 
-<<<<<<< HEAD
-void Coordinator() {
-  google::protobuf::Service *service = NULL;
-
-  try {
-    peloton::networking::RpcServer rpc_server(PELOTON_ENDPOINT_ADDR);
-    service = new peloton::networking::PelotonService();
-    rpc_server.RegisterService(service);
-    rpc_server.StartSimple();
-  } catch (std::exception &e) {
-    std::cerr << "STD EXCEPTION : " << e.what() << std::endl;
-    delete service;
-  } catch (...) {
-    std::cerr << "UNTRAPPED EXCEPTION " << std::endl;
-    delete service;
-  }
-=======
 //TODO: Peloton adds for rpc test
 //extern uint64_t server_request_recv_number;
 //extern uint64_t server_request_recv_bytes;
@@ -594,107 +577,42 @@
     }
 
     return NULL;
->>>>>>> 4d7ea035
-}
-
-/*
- * Sender is responsible for picking up the message from send_queue and send it
- * The message should contain the dst_addr
- */
-<<<<<<< HEAD
-// void Sender(
-//		peloton::networking::MessageQueue<peloton::networking::PelotonMessage>*
-// send_queue) {
+}
+
+
+void TestSend() {
+//  try {
+//    for (int i = 0; i < 100; i++) {
+//      peloton::networking::HeartbeatRequest request;
+//      peloton::networking::HeartbeatResponse response;
 //
-//	try {
-//		while (1) {
-//			peloton::networking::PelotonMessage msg = send_queue->Pop();
-//			peloton::networking::PelotonMessage::Type msg_type = msg.type();
+//<<<<<<< HEAD
+//      request.set_sender_site(i);
+//      request.set_last_transaction_id(i * 10);
 //
-//			switch (msg_type) {
+//      peloton::networking::PelotonClient client("tcp://127.0.0.1:9999");
 //
-//			case peloton::networking::PelotonMessage::HEARTBEAT_REQUEST: {
-//				LOG_TRACE("Pick up a HEARTBEAT_REQUEST");
-//				peloton::networking::HeartbeatRequest request =
-//						msg.heartbeat_request();
+//      client.Heartbeat(&request, &response);
 //
-//				peloton::networking::HeartbeatResponse response;
+//      if (response.has_sender_site() == true) {
+//        std::cout << "sender site: " << response.sender_site() << std::endl;
+//      } else {
+//        std::cout << "No response: sender site" << std::endl;
+//      }
 //
-//				peloton::networking::PelotonClient
-// client("tcp://127.0.0.1:9999");
-//				client.Heartbeat(&request, &response);
+//      if (response.has_status() == true) {
+//        std::cout << "Status: " << response.status() << std::endl;
+//      } else {
+//        std::cout << "No response: sender status" << std::endl;
+//      }
+//    }
 //
-//				if (response.has_sender_site() == true) {
-//					std::cout << "sender site: " << response.sender_site()
-//							<< std::endl;
-//				} else {
-//					std::cout << "No response: sender site" << std::endl;
-//				}
-//
-//				if (response.has_status() == true) {
-//					std::cout << "Status: " << response.status() << std::endl;
-//				} else {
-//					std::cout << "No response: sender status" << std::endl;
-//				}
-//
-//			}
-//				break;
-//
-//			case peloton::networking::PelotonMessage::INITIALIZE_REQUEST: {
-//				LOG_TRACE("Pick up a INITIALIZE_REQUEST");
-//
-//			}
-//				break;
-//
-//			default:
-//				LOG_ERROR("Unrecognized REQUEST %d", msg_type);
-//				break;
-//			}
-//		}
-//
-//	} catch (std::exception& e) {
-//		std::cerr << "STD EXCEPTION : " << e.what() << std::endl;
-//	} catch (...) {
-//		std::cerr << " UNTRAPPED EXCEPTION " << std::endl;
-//	}
-//
-//}
-
-=======
->>>>>>> 4d7ea035
-void TestSend() {
-  try {
-    for (int i = 0; i < 100; i++) {
-      peloton::networking::HeartbeatRequest request;
-      peloton::networking::HeartbeatResponse response;
-
-<<<<<<< HEAD
-      request.set_sender_site(i);
-      request.set_last_transaction_id(i * 10);
-
-      peloton::networking::PelotonClient client("tcp://127.0.0.1:9999");
-
-      client.Heartbeat(&request, &response);
-
-      if (response.has_sender_site() == true) {
-        std::cout << "sender site: " << response.sender_site() << std::endl;
-      } else {
-        std::cout << "No response: sender site" << std::endl;
-      }
-
-      if (response.has_status() == true) {
-        std::cout << "Status: " << response.status() << std::endl;
-      } else {
-        std::cout << "No response: sender status" << std::endl;
-      }
-    }
-
-  } catch (std::exception &e) {
-    std::cerr << "STD EXCEPTION : " << e.what() << std::endl;
-  } catch (...) {
-    std::cerr << " UNTRAPPED EXCEPTION " << std::endl;
-  }
-=======
+//  } catch (std::exception &e) {
+//    std::cerr << "STD EXCEPTION : " << e.what() << std::endl;
+//  } catch (...) {
+//    std::cerr << " UNTRAPPED EXCEPTION " << std::endl;
+//  }
+//=======
     sleep(2);
 
     try {
@@ -714,7 +632,7 @@
     } catch (...) {
         std::cerr << " UNTRAPPED EXCEPTION " << std::endl;
     }
->>>>>>> 4d7ea035
+
 }
 
 /*
