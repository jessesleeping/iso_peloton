--- conflicted
+++ resolved
@@ -57,16 +57,7 @@
  * Functions called from postgres, utility, and execMain
  * ----------
  */
-
-<<<<<<< HEAD
-extern void peloton_send_dml(PlanState *planstate,
-                             bool sendTuples,
-                             DestReceiver *dest,
-                             TupleDesc tuple_desc,
-                             EState *estate);
-=======
 extern void peloton_bootstrap();
->>>>>>> f40bc942
 
 extern void peloton_ddl(Node *parsetree);
 
