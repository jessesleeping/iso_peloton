--- conflicted
+++ resolved
@@ -20,11 +20,7 @@
 
 #include "fmgr.h"
 #include "utils/lsyscache.h"
-<<<<<<< HEAD
-}
-=======
-void TestTupleTransformer(Datum datum, Oid atttypid) {
->>>>>>> 82199f90
+
 
 /**
  * @brief Test tuple transformation utility.
