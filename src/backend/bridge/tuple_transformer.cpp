/*-------------------------------------------------------------------------
 *
 * tuple_transformer.cpp
 * file description
 *
 * Copyright(c) 2015, CMU
 *
 * /n-store/src/bridge/tuple_transformer.cpp
 *
 *-------------------------------------------------------------------------
 */

#include <iostream>

#include "backend/bridge/tuple_transformer.h"
#include "backend/common/value_peeker.h"
#include "backend/storage/tuple.h"
#include "backend/common/types.h"
#include "backend/bridge/ddl.h"

#include "fmgr.h"
#include "utils/lsyscache.h"
<<<<<<< HEAD
}
=======
void TestTupleTransformer(Datum datum, Oid atttypid) {
>>>>>>> 53890176

/**
 * @brief Test tuple transformation utility.
 * @return none.
 */
void TestTupleTransformer(Datum datum, Oid atttypid) {
  peloton::Value p_value;
  Datum p_datum;

  p_value = DatumGetValue(datum, atttypid);
  p_datum = ValueGetDatum(p_value);
}

/**
 * @brief Convert from Datum to Value.
 * @return converted Value.
 */
peloton::Value DatumGetValue(Datum datum, Oid atttypid) {
  peloton::Value value;
  peloton::Pool *data_pool = nullptr;
  int16_t smallint;
  int32_t integer;
  int64_t bigint;
  char *character;
  char *variable_character;
  long int timestamp;
  char *timestamp_charpointer;

  switch (atttypid) {
    case 21:
      smallint = DatumGetInt16(datum);
      printf("%d\n", smallint);
      value = peloton::ValueFactory::GetSmallIntValue(smallint);
      break;

    case 23:
      integer = DatumGetInt32(datum);
      printf("%d\n", integer);
      value = peloton::ValueFactory::GetIntegerValue(integer);
      break;

    case 20:
      bigint = DatumGetInt64(datum);
      printf("%ld\n", bigint);
      value = peloton::ValueFactory::GetBigIntValue(bigint);
      break;

    case 1042:
      character = DatumGetCString(datum);
      printf("%s\n", character);
      value = peloton::ValueFactory::GetStringValue(character, data_pool);
      break;

    case 1043:
      variable_character = DatumGetCString(datum);
      printf("%s\n", variable_character);
      value = peloton::ValueFactory::GetStringValue(variable_character,
                                                    data_pool);
      break;

    case 1114:
      timestamp = DatumGetInt64(datum);
      timestamp_charpointer = DatumGetCString(datum);
      printf("%s\n", timestamp_charpointer);
      value = peloton::ValueFactory::GetTimestampValue(timestamp);
      break;

    default:
      break;
  }

  return value;
}

/**
 * @brief Convert from Value to Datum.
 * @return converted Datum.
 */
Datum ValueGetDatum(peloton::Value value) {
  peloton::ValueType value_type;
  peloton::ValuePeeker value_peeker;
  Datum datum;
  int16_t smallint;
  int32_t integer;
  int64_t bigint;
  double double_precision;
  char *character;
  std::string variable_character_string;
  char *variable_character;
  long int timestamp;

  value_type = value.GetValueType();

  switch (value_type) {
    //small int
    case 4:
      smallint = value_peeker.PeekSmallInt(value);
      printf("%d\n", smallint);
      datum = Int16GetDatum(smallint);
      break;
      // integer
    case 5:
      integer = value_peeker.PeekInteger(value);
      printf("%d\n", integer);
      datum = Int32GetDatum(integer);
      break;
      // big int
    case 6:
      bigint = value_peeker.PeekBigInt(value);
      printf("%ld\n", bigint);
      datum = Int64GetDatum(bigint);
      break;

      //double
    case 8:
      double_precision = value_peeker.PeekDouble(value);
      printf("%f\n", double_precision);
      datum = Float8GetDatum(double_precision);
      break;

      // varchar
    case 9:
      variable_character = (char *)value_peeker.PeekObjectValue(value);
      printf("%s\n", variable_character);
      datum = CStringGetDatum(variable_character);
      break;

      // timestamp
    case 11:
      timestamp = value_peeker.PeekTimestamp(value);
      datum = Int64GetDatum(timestamp);
      printf("%s\n",DatumGetCString(timestamp));
      break;

    default:
      break;

      return datum;
  }
}

namespace peloton {
namespace bridge {

/**
 * @brief Convert a Postgres tuple into Peloton tuple
 * @param slot Postgres tuple
 * @param schema Peloton scheme of the table to which the tuple belongs
 * @return a Peloton tuple
 */
storage::Tuple *TupleTransformer(TupleTableSlot *slot,
                                 const catalog::Schema *schema) {

  TupleDesc typeinfo = slot->tts_tupleDescriptor;
  int natts = typeinfo->natts;
  Datum attr;
  char *value;
  bool isnull;
  Oid typoutput;
  bool typisvarlena;
  unsigned attributeId;
  Form_pg_attribute attributeP;
  char *name;

  Datum p_datum;
  Oid p_oid;
  std::vector<Value> vals;
  std::vector<oid_t> oid_t_vec;
  oid_t num_columns = schema->GetColumnCount();

  // Go over each attribute
  for (oid_t att_itr = 0; att_itr < natts; ++att_itr) {

    attr = slot_getattr(slot, att_itr + 1, &isnull);
    if (isnull)
      continue;

    Assert(typeinfo != NULL);
    Assert(typeinfo->attrs[i] != NULL);
    getTypeOutputInfo(typeinfo->attrs[att_itr]->atttypid, &typoutput, &typisvarlena);

    value = OidOutputFunctionCall(typoutput, attr);

    // Print the attribute
    attributeId = att_itr + 1;
    attributeP = typeinfo->attrs[att_itr];

    name = NameStr(attributeP->attname);
    for (oid_t column_itr = 0; column_itr < num_columns; column_itr++) {
      // GetColumns and iterate it and compare with .. this.. one ..
      if (!strcmp(name, (schema->GetColumnInfo(column_itr).name).c_str()))
        oid_t_vec.push_back(column_itr);
    }

    p_oid = attributeP->atttypid;

    switch (p_oid) {
      // short int
      case 21:
        p_datum = Int16GetDatum((short )(atoi(value)));
        break;
        // integer
      case 23:
        p_datum = Int32GetDatum(atoi(value));
        break;
        // big int
      case 20:
        p_datum = Int64GetDatum(strtol(value,NULL,10));
        break;
        // real
      case 700:
        p_datum = Float4GetDatum(strtof(value, NULL));
        break;
        // double
      case 701:
        p_datum = Float8GetDatum(strtod(value, NULL));
        break;
        // char
      case 1042:
        p_datum = CStringGetDatum(value);
        break;
        // varchar
      case 1043:
        p_datum = CStringGetDatum(value);
        break;
      default:
        p_datum = CStringGetDatum(value);
        break;
    }

    vals.push_back(DatumGetValue(p_datum, p_oid));
  }

  assert(vals.size() == oid_t_vec.size()); /* the num of values should be the same as schema found */
  catalog::Schema * tuple_schema = catalog::Schema::CopySchema(schema, oid_t_vec);
  storage::Tuple *tuple(new storage::Tuple(tuple_schema, true));

  oid_t att_itr = 0;
  for (auto val : vals) {
    tuple->SetValue(att_itr++, val);
  }

  return tuple;
}

} // namespace bridge
} // namespace peloton<|MERGE_RESOLUTION|>--- conflicted
+++ resolved
@@ -20,11 +20,7 @@
 
 #include "fmgr.h"
 #include "utils/lsyscache.h"
-<<<<<<< HEAD
-}
-=======
-void TestTupleTransformer(Datum datum, Oid atttypid) {
->>>>>>> 53890176
+
 
 /**
  * @brief Test tuple transformation utility.
