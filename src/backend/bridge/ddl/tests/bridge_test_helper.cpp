/*-------------------------------------------------------------------------
 *
 * bridge_test_helper.cpp
 * file description
 *
 * Copyright(c) 2015, CMU
 *
 * /peloton/tests/bridge/bridge_test_helper.cpp
 *
 *-------------------------------------------------------------------------
 */

#include "bridge_test.h"

#include "backend/bridge/ddl/bridge.h"
#include "backend/bridge/ddl/ddl.h"
#include "backend/bridge/ddl/ddl_table.h"
#include "backend/bridge/ddl/ddl_index.h"
#include "backend/catalog/manager.h"
#include "backend/catalog/foreign_key.h"
#include "backend/storage/database.h"

#include "tcop/tcopprot.h"
#include "parser/parse_utilcmd.h"
#include "catalog/pg_class.h"
#include "commands/tablecmds.h"



namespace peloton {
namespace bridge {

/**
 * @brief Create a simple Column just for convenience
 * @return the vector of Column
 */
std::vector<catalog::Column> BridgeTest::CreateSimpleColumns() {
  // Column
  std::vector<catalog::Column> columns;

  catalog::Column column1(VALUE_TYPE_INTEGER, 4, "id");
  catalog::Column column2(VALUE_TYPE_VARCHAR, 68, "name");
  catalog::Column column3(VALUE_TYPE_TIMESTAMP, 8, "time");
  catalog::Column column4(VALUE_TYPE_DOUBLE, 8, "salary");

  columns.push_back(column1);
  columns.push_back(column2);
  columns.push_back(column3);
  columns.push_back(column4);

  return columns;
}

/**
 * @brief Compare the given column with given information
 * @param column column what to check
 * @param column_name column_name to be compared with column's name
 * @param length length to be compared with column's length
 * @param type valueType to be compared with column's valueType
 * @return the true if we pass all
 */
bool BridgeTest::CheckColumn(catalog::Column& column, std::string column_name,
                             int length, ValueType type) {
  assert(strcmp(column.GetName().c_str(), column_name.c_str()) == 0);
  assert(column.GetLength() == length);
  assert(column.GetType() == type);

  return true;
}

/**
 * @brief Compare the given column with given information
 * @param column column what to check
 * @param constraint_type ConstraintType to be compared with column's constraint
 * type
 * @param constraint_name constraint_name to be compared with columns's
 * constraint name
 * @param constraint_count constraint_count to be compared with columns's
 * constraint count
 * @return the true if we pass all
 */
bool BridgeTest::CheckColumnWithConstraint(catalog::Column& column,
                                           ConstraintType constraint_type,
                                           std::string constraint_name,
                                           int constraint_count,
                                           int foreign_key_offset) {
  std::vector<catalog::Constraint> constraint_infos = column.GetConstraints();
  assert(constraint_infos[0].GetType() == constraint_type);

  if (constraint_infos[0].GetName().size() > 0 && constraint_name.size() > 0)
    assert(strcmp(constraint_infos[0].GetName().c_str(),
                  constraint_name.c_str()) == 0);

  assert(constraint_infos.size() == constraint_count);
  if (constraint_type == CONSTRAINT_TYPE_FOREIGN)
    assert(constraint_infos[0].GetForeignKeyListOffset() == foreign_key_offset);

  return true;
}

/**
 * @brief Compare the given index with given information
 * @param index index what to check
 * @param index_name index_name to be compared with index's name
 * @param column_count column count to be compared with index's column count
 * @param method_type method type to be compared with index's method type
 * @param constraint_type constraint type to be compared with index's constraint
 * type
 * @param unique unique key to be compared with index's unique
 * @return the true if we pass all
 */
bool BridgeTest::CheckIndex(index::Index* index, std::string index_name,
                            oid_t column_count, IndexType method_type,
                            IndexConstraintType constraint_type, bool unique) {
  assert(strcmp(index->GetName().c_str(), index_name.c_str()) == 0);
  assert(index->GetColumnCount() == column_count);
  assert(index->GetIndexMethodType() == method_type);
  assert(index->GetIndexType() == constraint_type);
  assert(index->HasUniqueKeys() == unique);

  return true;
}

/**
 * @brief Compare the given foreign key with given information
 * @param foreign_key foreign key what to check
 * @param pktable_oid pktable oid to be compared with foreign key's oid
 * @param constraint_name constraint name to be compared with foreign key's
 * constraint name
 * @param _pk_column_names to be compared with foreign key's pk_column_names
 * @param _fk_column_names to be compared with foreign key's fk_column_names
 * @param fk_update_action foreign key update action to be compared with foreign
 * key's update action
 * @param fk_delete_action foreign key delete action to be compared with foreign
 * key's delete action
 * @return the true if we pass all
 */
bool BridgeTest::CheckForeignKey(catalog::ForeignKey* foreign_key,
                                 oid_t pktable_oid, std::string constraint_name,
                                 int pk_column_names_count,
                                 int fk_column_names_count,
                                 char fk_update_action, char fk_delete_action) {
  assert(foreign_key->GetSinkTableOid() == pktable_oid);
  assert(strcmp((foreign_key->GetConstraintName()).c_str(),
                constraint_name.c_str()) == 0);

  std::vector<std::string> pk_column_names = foreign_key->GetPKColumnNames();
  std::vector<std::string> fk_column_names = foreign_key->GetFKColumnNames();

  assert(pk_column_names.size() == pk_column_names_count);
  assert(fk_column_names.size() == fk_column_names_count);

  assert(foreign_key->GetUpdateAction() == fk_update_action);
  assert(foreign_key->GetDeleteAction() == fk_delete_action);

  return true;
}

/**
 * @brief Create a sample primary key index
 * @params table_name table name new index will belong to
 * @params index_oid index oid
 */
void BridgeTest::CreateSamplePrimaryKeyIndex(std::string table_name,
                                             oid_t index_oid) {
  bool status;
  std::vector<std::string> key_column_names;
  key_column_names.push_back("name");
  IndexInfo* index_info;

  index_info = new IndexInfo(
      table_name + "_pkey", index_oid, table_name, INDEX_TYPE_BTREE_MULTIMAP,
      INDEX_CONSTRAINT_TYPE_PRIMARY_KEY, true, key_column_names);

  status = DDLIndex::CreateIndex(*index_info);
  assert(status);
}

/**
 * @brief Create a sample unique key index
 * @params table_name table name new index will belong to
 * @params index_oid index oid
 */
void BridgeTest::CreateSampleUniqueIndex(std::string table_name,
                                         oid_t index_oid) {
  bool status;
  std::vector<std::string> key_column_names;
  key_column_names.push_back("time");
  IndexInfo* index_info;

  index_info = new IndexInfo(
      table_name + "_key", index_oid, table_name, INDEX_TYPE_BTREE_MULTIMAP,
      INDEX_CONSTRAINT_TYPE_UNIQUE, true, key_column_names);

  status = DDLIndex::CreateIndex(*index_info);
  assert(status);
}

/**
 * @brief Create a sample foreign key
 * @params pktable_oid pktable oid
 * @params pktable_name pktable name
 * @params column column
 * @params table_oid table oid that foreign key will belong to
 */
void BridgeTest::CreateSampleForeignKey(oid_t pktable_oid,
                                        std::string pktable_name,
                                        std::vector<catalog::Column>& columns,
                                        oid_t table_oid) {
  bool status;
  // Create a sample table that has primary key index
  status = DDLTable::CreateTable(pktable_oid, pktable_name, columns);
  assert(status);

  std::vector<std::string> pk_column_names;
  std::vector<std::string> fk_column_names;
  pk_column_names.push_back("name");
  fk_column_names.push_back("salary");
  std::vector<catalog::ForeignKey> foreign_keys;
  catalog::ForeignKey* foreign_key =
      new catalog::ForeignKey(pktable_oid, pk_column_names, fk_column_names,
                              'r', 'c', "THIS_IS_FOREIGN_CONSTRAINT");
  foreign_keys.push_back(*foreign_key);

  // Current table ----> reference table
  status = DDLTable::SetReferenceTables(foreign_keys, table_oid);
  assert(status);
}

<<<<<<< HEAD
/**
 * @brief Create a table in Postgres
 * @params table_name table name 
 * @return table_oid
 */
oid_t BridgeTest::CreateTableInPostgres(std::string table_name){

  std::string queryString = "create table " + table_name +"(id int, name char(64), time timestamp, salary double precision);";

  ObjectAddress address;
  List	   *parsetree_list;
  ListCell*  parsetree_item;

  Bridge::PelotonStartTransactionCommand();

  parsetree_list = pg_parse_query(queryString.c_str());
  foreach(parsetree_item, parsetree_list)
  {
    Node	   *parsetree = (Node *) lfirst(parsetree_item);

    List     *stmts;
    /* Run parse analysis ... */
    stmts = transformCreateStmt((CreateStmt *) parsetree,
        queryString.c_str());

    /* ... and do it */
    ListCell   *l;
    foreach(l, stmts){
      Node     *stmt = (Node *) lfirst(l);

      if (IsA(stmt, CreateStmt)){
        /* Create the table itself */
        address = DefineRelation((CreateStmt *) stmt,
            RELKIND_RELATION,
            InvalidOid, NULL);
      }
    }
  }

  Bridge::PelotonCommitTransactionCommand();

  return address.objectId;
}

/**
 * @brief Drop the table in Postgres
 * @params table_name table name 
 * @return true if we drop the table 
 */
bool BridgeTest::DropTableInPostgres(std::string table_name){

  Bridge::PelotonStartTransactionCommand();
 
  std::string queryString = "drop table " + table_name +";";

  List	   *parsetree_list;
  ListCell*  parsetree_item;


  parsetree_list = pg_parse_query(queryString.c_str());
  foreach(parsetree_item, parsetree_list)
  {
    Node	   *parsetree = (Node *) lfirst(parsetree_item);

    DropStmt   *stmt = (DropStmt *) parsetree;

    // Since Postgres requires many functions to remove the relation, sometimes
    // it incurs event cache look up problems. This wrapper function simply
    // drop the table from Postgres.
    PelotonRemoveRelations(stmt);
  }

  Bridge::PelotonCommitTransactionCommand();

  return true;
}


} // End test namespace
} // End peloton namespace
=======
}  // End test namespace
}  // End peloton namespace
>>>>>>> ece9420e
<|MERGE_RESOLUTION|>--- conflicted
+++ resolved
@@ -227,7 +227,6 @@
   assert(status);
 }
 
-<<<<<<< HEAD
 /**
  * @brief Create a table in Postgres
  * @params table_name table name 
@@ -307,8 +306,4 @@
 
 
 } // End test namespace
-} // End peloton namespace
-=======
-}  // End test namespace
-}  // End peloton namespace
->>>>>>> ece9420e
+} // End peloton namespace