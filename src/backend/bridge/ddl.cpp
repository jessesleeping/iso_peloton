/*-------------------------------------------------------------------------
 *
 * dll.cpp
 * file description
 *
 * Copyright(c) 2015, CMU
 *
 * /n-store/src/bridge/ddl.cpp
 *
 *-------------------------------------------------------------------------
 */

#include "postgres.h"
#include "c.h"

#include "bridge/bridge.h"
#include "nodes/parsenodes.h"
#include "parser/parse_utilcmd.h"
#include "parser/parse_type.h"
#include "access/htup_details.h"
#include "utils/resowner.h"
#include "utils/syscache.h"
#include "catalog/pg_type.h"

#include "backend/bridge/ddl.h"
#include "backend/catalog/catalog.h"
#include "backend/catalog/schema.h"
#include "backend/common/logger.h"
#include "backend/common/types.h"
#include "backend/index/index.h"
#include "backend/index/index_factory.h"
#include "backend/storage/backend_vm.h"
#include "backend/storage/table_factory.h"

#include <cassert>
#include <iostream>

namespace peloton {
namespace bridge {

/**
 * @brief Process utility statement.
 * @param parsetree Parse tree
 */
void DDL::ProcessUtility(Node *parsetree,
                         const char *queryString){
  assert(parsetree != nullptr);
  assert(queryString != nullptr);

  // Process depending on type of utility statement
  switch (nodeTag(parsetree))
  {
    case T_CreateStmt:
    case T_CreateForeignTableStmt:
    {
      List     *stmts;
      ListCell   *l;

<<<<<<< HEAD
      assert(CurrentResourceOwner != NULL);

=======
      return;
>>>>>>> 35ea3a5a
      /* Run parse analysis ... */
      stmts = transformCreateStmt((CreateStmt *) parsetree,
                                  queryString);

      /* ... and do it */
      foreach(l, stmts)
      {
        Node     *stmt = (Node *) lfirst(l);

        if (IsA(stmt, CreateStmt))
        {
          int column_itr=0;
          bool ret;
          CreateStmt* Cstmt = (CreateStmt*)stmt;
          List* schema = (List*)(Cstmt->tableElts);

          // Construct DDL_ColumnInfo with schema
          if( schema != NULL ){
            ListCell   *entry;

            // All column information will be stored in DDL_ColumnInfo, it will be delivered in Peloton via DDL_functions
            // Allocate ddl_columnInfo as much as number of columns of the current schema
            DDL_ColumnInfo* ddl_columnInfo = (DDL_ColumnInfo*) malloc( sizeof(DDL_ColumnInfo)*schema->length);

            // Let's assume that we have column A,B, and C
            // If column 'A' has two constraints and column 'B' doesn't have any constraint and 'C' has one,
            // then the values of num_of_constraints_of_each_column will be { 2, 0, 1 }
            int* num_of_constraints_of_each_column = (int*) malloc( sizeof(int) * schema->length);

            // Parse the CreateStmt and construct ddl_columnInfo
            foreach(entry, schema){
              int constNode_itr = 0;
              ColumnDef  *coldef = lfirst(entry);
              Type    tup;
              Form_pg_type typ;
              Oid      typoid;

              tup = typenameType(NULL, coldef->typeName, NULL);
              typ = (Form_pg_type) GETSTRUCT(tup);
              typoid = HeapTupleGetOid(tup);
              ReleaseSysCache(tup);

              ddl_columnInfo[column_itr].valueType = typoid;
              ddl_columnInfo[column_itr].column_offset = column_itr;
              ddl_columnInfo[column_itr].column_length = typ->typlen;
              strcpy(ddl_columnInfo[column_itr].name, coldef->colname);
              ddl_columnInfo[column_itr].allow_null = !coldef->is_not_null;
              ddl_columnInfo[column_itr].is_inlined = false;

              //  CONSTRAINTS
              if( coldef->constraints != NULL)
              {
                ListCell* constNodeEntry;

                // Allocate  constraints dynamically since a single column can have multiple constraints
                ddl_columnInfo[column_itr].constraintType = (int*) malloc(sizeof(int)*coldef->constraints->length);
                ddl_columnInfo[column_itr].conname = (char**) malloc(sizeof(char*)*coldef->constraints->length);

                foreach(constNodeEntry, coldef->constraints)
                {
                  Constraint* ConstraintNode = lfirst(constNodeEntry);
                  ddl_columnInfo[column_itr].constraintType[constNode_itr] = ConstraintNode->contype;
                  if( ConstraintNode->conname != NULL){
                    ddl_columnInfo[column_itr].conname[constNode_itr] = (char*) malloc(sizeof(char*)*strlen(ConstraintNode->conname));
                    strcpy(ddl_columnInfo[column_itr].conname[constNode_itr],ConstraintNode->conname);
                  }else
                    ddl_columnInfo[column_itr].conname[constNode_itr] = "";
                  constNode_itr++;
                }
              }
              else{
                ddl_columnInfo[column_itr].constraintType = NULL;
                ddl_columnInfo[column_itr].conname = NULL;
              }

              num_of_constraints_of_each_column[column_itr] = constNode_itr;
              column_itr++;
            }

            // Now, intercept the create table request from Postgres and create a table in Peloton
            ret = peloton::bridge::DDL::CreateTable( Cstmt->relation->relname, ddl_columnInfo, schema->length, num_of_constraints_of_each_column);
          }
          else {
            // Create Table without column info
            ret = peloton::bridge::DDL::CreateTable( Cstmt->relation->relname, NULL, 0 , 0);
          }

          fprintf(stderr, "DDL_CreateTable(%s) :: %d \n", Cstmt->relation->relname,ret);
        }
      }

    }
    break;

    case T_IndexStmt:  /* CREATE INDEX */
    {
      IndexStmt  *stmt = (IndexStmt *) parsetree;
      Oid      relid;

      // CreateIndex
      ListCell   *entry;
      int column_itr_for_KeySchema= 0;
      int type = 0;
      bool ret;

      char**ColumnNamesForKeySchema = (char**)malloc(sizeof(char*)*stmt->indexParams->length);

      // Parse the IndexStmt and construct ddl_columnInfo for TupleSchema and KeySchema
      foreach(entry, stmt->indexParams)
      {
        IndexElem *indexElem = lfirst(entry);

        //printf("index name %s \n", indexElem->name);
        //printf("Index column %s \n", indexElem->indexcolname) ;

        if( indexElem->name != NULL )
        {
          ColumnNamesForKeySchema[column_itr_for_KeySchema] = (char*) malloc( sizeof(char*)*strlen(indexElem->name));
          strcpy(ColumnNamesForKeySchema[column_itr_for_KeySchema], indexElem->name );
          column_itr_for_KeySchema++;
        }
      }

      // look up the access method, transform the method name into IndexType
      if (strcmp(stmt->accessMethod, "btree") == 0){
        type = BTREE_AM_OID;
      }
      else if (strcmp(stmt->accessMethod, "hash") == 0){
        type = HASH_AM_OID;
      }
      else if (strcmp(stmt->accessMethod, "rtree") == 0 || strcmp(stmt->accessMethod, "gist") == 0){
        type = GIST_AM_OID;
      }
      else if (strcmp(stmt->accessMethod, "gin") == 0){
        type = GIN_AM_OID;
      }
      else if (strcmp(stmt->accessMethod, "spgist") == 0){
        type = SPGIST_AM_OID;
      }
      else if (strcmp(stmt->accessMethod, "brin") == 0){
        type = BRIN_AM_OID;
      }
      else{
        type = 0;
      }

      ret = peloton::bridge::DDL::CreateIndex(stmt->idxname,
                                              stmt->relation->relname,
                                              type,
                                              stmt->unique,
                                              ColumnNamesForKeySchema,
                                              column_itr_for_KeySchema
      );

      fprintf(stderr, "DDLCreateIndex :: %d \n", ret);

    }
    break;

    case T_DropStmt:
    {
      DropStmt* drop;
      ListCell  *cell;
      int table_oid_itr = 0;
      bool ret;
      Oid* table_oid_list;
      drop = (DropStmt*) parsetree;
      table_oid_list = (Oid*) malloc ( sizeof(Oid)*(drop->objects->length));

      foreach(cell, drop->objects)
      {
        if (drop->removeType == OBJECT_TABLE )
        {
          List* names = ((List *) lfirst(cell));
          char* table_name = strVal(linitial(names));
          table_oid_list[table_oid_itr++] = GetRelationOid(table_name);
        }
      }

      while(table_oid_itr > 0)
      {
        ret  = peloton::bridge::DDL::DropTable(table_oid_list[--table_oid_itr]);
        fprintf(stderr, "DDLDropTable :: %d \n", ret);
      }

    }
    break;

    default:
      elog(LOG, "unrecognized node type: %d",
           (int) nodeTag(parsetree));
      break;
  }

}

/**
 * @brief Construct ColumnInfo vector from a create statement
 * @param Cstmt a create statement 
 * @return ColumnInfo vector 
 */
std::vector<catalog::ColumnInfo> ConstructColumnInfoByParsingCreateStmt( CreateStmt* Cstmt ){
  assert(Cstmt);

  // Get the column list from the create statement
  List* ColumnList = (List*)(Cstmt->tableElts);
  std::vector<catalog::ColumnInfo> column_infos;

  //===--------------------------------------------------------------------===//
  // Column Type Information
  //===--------------------------------------------------------------------===//

  // Parse the CreateStmt and construct ColumnInfo
  ListCell   *entry;
  foreach(entry, ColumnList){

    ColumnDef  *coldef = lfirst(entry);

    // Parsing the column value type
    Oid typeoid, typemod;
    int typelen;

    // Get the type oid and type mod with given typeName
    typeoid = typenameTypeId(NULL, coldef->typeName);

    typenameTypeIdAndMod(NULL, coldef->typeName, &typeoid, &typemod);

    // Get type length
    Type tup = typeidType(typeoid);
    typelen = typeLen(tup);
    ReleaseSysCache(tup);

    // For a fixed-size type, typlen is the number of bytes in the internal
    // representation of the type. But for a variable-length type, typlen is negative.
    if( typelen == -1 )
    {
      printf("%u\n", typemod);
      // we need to get the atttypmod from pg_attribute
    }
     

    ValueType column_valueType = PostgresValueTypeToPelotonValueType( (PostgresValueType) typeoid );
    int column_length = typelen;
    std::string column_name = coldef->colname;
    bool column_allow_null = !coldef->is_not_null;

    //===--------------------------------------------------------------------===//
    // Column Constraint Information
    //===--------------------------------------------------------------------===//
    std::vector<catalog::Constraint> column_constraints;

    if( coldef->constraints != NULL){
      ListCell* constNodeEntry;

      foreach(constNodeEntry, coldef->constraints)
      {
        Constraint* ConstraintNode = lfirst(constNodeEntry);
        ConstraintType contype;
        std::string conname;

        // Get constraint type
        contype = PostgresConstraintTypeToPelotonConstraintType( (PostgresConstraintType) ConstraintNode->contype );
        std::cout << ConstraintTypeToString(contype) << std::endl;

        // Get constraint name
        if( ConstraintNode->conname != NULL)
          conname = ConstraintNode->conname;

        catalog::Constraint* constraint = new catalog::Constraint( contype, conname );
        column_constraints.push_back(*constraint);
      }
    }// end of parsing constraint 

    catalog::ColumnInfo *column_info = new catalog::ColumnInfo( column_valueType, 
                                                                column_length, 
                                                                column_name, 
                                                                column_allow_null,
                                                                column_constraints);

    // Insert column_info into ColumnInfos
    column_infos.push_back(*column_info);
  }// end of parsing column list

  return column_infos;
}

/**
 * @brief Create table.
 * @param table_name Table name
 * @param column_info Information about the columns
 * @param num_columns Number of columns in the table
 * @param schema Schema for the table
 * @return true if we created a table, false otherwise
 */
bool DDL::CreateTable(std::string table_name,
                      DDL_ColumnInfo* schema,
                      int num_columns,
                      int *constraints_per_column) {
  assert(num_columns >= 0);
  assert(schema);
  std::cout << "DEBUGGING : " << table_name << std::endl;

  // Check db oid
  Oid database_oid = GetCurrentDatabaseOid();
  if(database_oid == InvalidOid)
    return false;

  // Construct schema with column information
  std::vector<catalog::ColumnInfo> column_infos;
  std::vector<catalog::Constraint> constraint_vec;

  ValueType column_type;
  ConstraintType currentConstraintType;

  if(num_columns > 0) {
    // Go over each column to get its information
    for( int column_itr = 0; column_itr < num_columns; column_itr++ ){

      switch(schema[column_itr].valueType){

        // Could not find yet corresponding types in Postgres.
        // FIXME: change the hardcoded constants to enum type

        //===--------------------------------------------------------------------===//
        // Column Type Information
        //===--------------------------------------------------------------------===//

        /* BOOLEAN */
        case 16: // boolean, 'true'/'false'
          column_type = VALUE_TYPE_BOOLEAN;
          break;

          /* INTEGER */
        case 21: // -32 thousand to 32 thousand, 2-byte storage
          column_type = VALUE_TYPE_SMALLINT;
          schema[column_itr].is_inlined = true;
          break;
        case 23: // -2 billion to 2 billion integer, 4-byte storage
          column_type = VALUE_TYPE_INTEGER;
          schema[column_itr].is_inlined = true;
          break;
        case 20: // ~18 digit integer, 8-byte storage
          column_type = VALUE_TYPE_BIGINT;
          schema[column_itr].is_inlined = true;
          break;

          /* DOUBLE */
        case 701: // double-precision floating point number, 8-byte storage
          column_type = VALUE_TYPE_DOUBLE;
          schema[column_itr].is_inlined = true;
          break;

          /* CHAR */
        case 1014:
        case 1042: // char(length), blank-padded string, fixed storage length
          column_type = VALUE_TYPE_VARCHAR;
          schema[column_itr].is_inlined = true;
          break;

          // !!! NEED TO BE UPDATED ...
        case 1015:
        case 1043: // varchar(length), non-blank-padded string, variable storage length;
          column_type = VALUE_TYPE_VARCHAR;
          schema[column_itr].is_inlined = true;
          break;

          /* TIMESTAMPS */
        case 1114: // date and time
        case 1184: // date and time with time zone
          column_type = VALUE_TYPE_TIMESTAMP;
          schema[column_itr].is_inlined = true;
          break;

          /* DECIMAL */
        case 1700: // numeric(precision, decimal), arbitrary precision number
          column_type = VALUE_TYPE_DECIMAL;
          break;

          /* INVALID VALUE TYPE */
        default:
          column_type = VALUE_TYPE_INVALID;
          LOG_ERROR("Invalid column type : %d \n", schema[column_itr].valueType);
          return false;
          break;
      }

      //===--------------------------------------------------------------------===//
      // Column Constraint Information
      //===--------------------------------------------------------------------===//

      constraint_vec.clear();

      // Create constraints if needed
      if(constraints_per_column != NULL) {

        for(int constraint_itr = 0 ; constraint_itr < constraints_per_column[column_itr]; constraint_itr++)
        {
          // Matching the ConstraintType from Postgres to Peloton
          // TODO :: Do we need both constraint types ???
          // Make a function with followings..
          // TODO :: Failed :: CREATE TABLE MULTI_COLUMNS_PRIMARY_KEY_EXAMPLE ( a integer, b integer, PRIMARY KEY (a, b) );

          switch(schema[column_itr].constraintType[constraint_itr] ){
            case CONSTR_CHECK:
              printf(" ConstraintNode->contype is CONSTR_CHECK\n");
              currentConstraintType = CONSTRAINT_TYPE_CHECK;
              break;

            case CONSTR_NOTNULL:
              printf(" ConstraintNode->contype is CONSTR_NOTNULL\n");
              currentConstraintType = CONSTRAINT_TYPE_NOTNULL;
              break;

            case CONSTR_UNIQUE:
              printf(" ConstraintNode->contype is CONSTR_UNIQUE\n");
              currentConstraintType = CONSTRAINT_TYPE_UNIQUE;
              break;

            case CONSTR_PRIMARY:
              printf(" ConstraintNode->contype is CONSTR_PRIMARY\n");
              currentConstraintType = CONSTRAINT_TYPE_PRIMARY;
              //key_column_info_vec.push_back(ddl
              //num_of_PrimaryKeys++;
              break;

            case CONSTR_FOREIGN:
              printf(" ConstraintNode->contype is CONST_FOREIGN\n");
              currentConstraintType = CONSTRAINT_TYPE_NOTNULL;
              break;

            case CONSTR_EXCLUSION:
              printf(" ConstraintNode->contype is CONSTR_EXCLUSION\n");
              currentConstraintType = CONSTRAINT_TYPE_NOTNULL;
              break;

            default:
              printf("INVALID CONSTRAINT TYPE : %d \n", schema[column_itr].constraintType[constraint_itr]);
              break;
          }

          catalog::Constraint* constraint = new catalog::Constraint( currentConstraintType,
                                                                     schema[column_itr].conname[constraint_itr]);

          constraint_vec.push_back(*constraint);
        }

      }

      catalog::ColumnInfo column_info(column_type,
                                      schema[column_itr].column_offset,
                                      schema[column_itr].column_length,
                                      schema[column_itr].name,
                                      schema[column_itr].allow_null,
                                      schema[column_itr].is_inlined,
                                      constraint_vec);

      // Add current column to column info vector
      column_infos.push_back(column_info);
    }
  }
  // SPECIAL CASE:: No columns in table
  else {
    column_type = VALUE_TYPE_NULL;
    catalog::ColumnInfo column_info(column_type, 0, 0, "",
                                    true, true, constraint_vec);
    column_infos.push_back(column_info);
  }

  // Construct our schema from vector of ColumnInfo
  auto our_schema = new catalog::Schema(column_infos);

  // FIXME: Construct table backend
  storage::VMBackend *backend = new storage::VMBackend();

  // Build a table from schema
  storage::DataTable *table = storage::TableFactory::GetDataTable(database_oid, our_schema, table_name);

  if(table != nullptr) {
    LOG_INFO("Created table : %s\n", table_name.c_str());
    return true;
  }

  std::cout << "Creating table is failed.. : " << table_name << std::endl;
  return false;
}


//TODO :: New CreateTable 
/**
 * @brief Create table.
 * @param table_name Table name
 * @param column_infos Information about the columns
 * @param schema Schema for the table
 * @return true if we created a table, false otherwise
 */
bool DDL::CreateTable2( std::string table_name,
                        std::vector<catalog::ColumnInfo> column_infos,
                        catalog::Schema *schema){

  //===--------------------------------------------------------------------===//
  // Check Parameters 
  //===--------------------------------------------------------------------===//
  assert( !table_name.empty() );
  assert( column_infos.size() > 0 || schema != NULL );

  Oid database_oid = GetCurrentDatabaseOid();
  if(database_oid == InvalidOid)
    return false;

  // Construct our schema from vector of ColumnInfo
  if( schema == NULL) 
    schema = new catalog::Schema(column_infos);

  // FIXME: Construct table backend
  storage::VMBackend *backend = new storage::VMBackend();

  // Build a table from schema
  storage::DataTable *table = storage::TableFactory::GetDataTable(database_oid, schema, table_name);

  if(table != nullptr) {
    LOG_INFO("Created table : %s\n", table_name.c_str());
    return true;
  }

  return false;
}


/**
 * @brief Drop table.
 * @param table_oid Table id.
 * @return true if we dropped the table, false otherwise
 */
bool DDL::DropTable(Oid table_oid) {

  oid_t database_oid = GetCurrentDatabaseOid();

  if(database_oid == InvalidOid || table_oid == InvalidOid) {
    LOG_WARN("Could not drop table :: db oid : %u table oid : %u", database_oid, table_oid);
    return false;
  }

  bool status = storage::TableFactory::DropDataTable(database_oid, table_oid);
  if(status == true) {
    LOG_INFO("Dropped table with oid : %u\n", table_oid);
    return true;
  }

  return false;
}


/**
 * @brief Create index.
 * @param index_name Index name
 * @param table_name Table name
 * @param type Type of the index
 * @param unique Index is unique or not ?
 * @param
 * @param column_info Information about the columns
 * @param num_columns Number of columns in the table
 * @param schema Schema for the table
 *
 * @return true if we dropped the table, false otherwise
 */
bool DDL::CreateIndex(std::string index_name,
                      std::string table_name,
                      int index_type,
                      bool unique_keys,
                      char **key_column_names,
                      int num_columns_in_key) {

  assert( index_name != "" || table_name != "" || key_column_names != NULL || num_columns_in_key > 0 );

  // NOTE: We currently only support btree as our index implementation
  // FIXME: Support other types based on "type" argument
  IndexType our_index_type = INDEX_TYPE_BTREE_MULTIMAP;

  // Get the database oid and table oid
  oid_t database_oid = GetCurrentDatabaseOid();
  oid_t table_oid = GetRelationOid(table_name.c_str());

  // Get the table location from manager
  auto table = catalog::Manager::GetInstance().GetLocation(database_oid, table_oid);
  storage::DataTable* data_table = (storage::DataTable*) table;
  auto tuple_schema = data_table->GetSchema();

  // Construct key schema
  std::vector<oid_t> key_columns;

  // Based on the key column info, get the oid of the given 'key' columns in the tuple schema
  for(oid_t key_schema_column_itr = 0;  key_schema_column_itr < num_columns_in_key; key_schema_column_itr++) {
    for( oid_t tuple_schema_column_itr = 0; tuple_schema_column_itr < tuple_schema->GetColumnCount();
        tuple_schema_column_itr++){

      // Get the current column info from tuple schema
      catalog::ColumnInfo column_info = tuple_schema->GetColumnInfo(tuple_schema_column_itr);

      // Compare Key Schema's current column name and Tuple Schema's current column name
      if(strcmp(key_column_names[key_schema_column_itr], (column_info.name).c_str() )== 0 )
        key_columns.push_back(tuple_schema_column_itr);
    }
  }

  auto key_schema = catalog::Schema::CopySchema(tuple_schema, key_columns);

  // Create index metadata and physical index
  index::IndexMetadata* metadata = new index::IndexMetadata(index_name, our_index_type,
                                                            tuple_schema, key_schema,
                                                            unique_keys);
  index::Index* index = index::IndexFactory::GetInstance(metadata);

  // Record the built index in the table
  data_table->AddIndex(index);

  return true;
}

} // namespace bridge
} // namespace peloton<|MERGE_RESOLUTION|>--- conflicted
+++ resolved
@@ -56,12 +56,8 @@
       List     *stmts;
       ListCell   *l;
 
-<<<<<<< HEAD
       assert(CurrentResourceOwner != NULL);
 
-=======
-      return;
->>>>>>> 35ea3a5a
       /* Run parse analysis ... */
       stmts = transformCreateStmt((CreateStmt *) parsetree,
                                   queryString);
