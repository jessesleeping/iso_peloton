//===----------------------------------------------------------------------===//
//
//                         Peloton
//
// btree_index.cpp
//
// Identification: src/backend/index/btree_index.cpp
//
// Copyright (c) 2015-16, Carnegie Mellon University Database Group
//
//===----------------------------------------------------------------------===//

#include "backend/index/btree_index.h"
#include "backend/index/index_key.h"
#include "backend/common/logger.h"
#include "backend/storage/tuple.h"

namespace peloton {
namespace index {

template <typename KeyType, typename ValueType, class KeyComparator,
          class KeyEqualityChecker>
BTreeIndex<KeyType, ValueType, KeyComparator, KeyEqualityChecker>::BTreeIndex(
    IndexMetadata *metadata)
    : Index(metadata),
      container(KeyComparator(metadata)),
      equals(metadata),
      comparator(metadata) {}

template <typename KeyType, typename ValueType, class KeyComparator,
          class KeyEqualityChecker>
BTreeIndex<KeyType, ValueType, KeyComparator,
           KeyEqualityChecker>::~BTreeIndex() {
  // we should not rely on shared_ptr to reclaim memory.
  // this is because the underlying index can split or merge leaf nodes,
  // which invokes data data copy and deletes.
  // as the underlying index is unaware of shared_ptr, 
  // memory allocated should be managed carefully by programmers.
  for (auto entry = container.begin(); entry != container.end(); ++entry) {
    delete entry->second;
    entry->second = nullptr;
  }
}

template <typename KeyType, typename ValueType, class KeyComparator,
          class KeyEqualityChecker>
bool BTreeIndex<KeyType, ValueType, KeyComparator,
                KeyEqualityChecker>::InsertEntry(const storage::Tuple *key,
                                                 const ItemPointer &location) {
  KeyType index_key;

  index_key.SetFromKey(key);
  std::pair<KeyType, ValueType> entry(index_key,
                                      new ItemPointer(location));

  {
    index_lock.WriteLock();

    // Insert the key, val pair
    container.insert(entry);

    index_lock.Unlock();
  }

  return true;
}

template <typename KeyType, typename ValueType, class KeyComparator,
          class KeyEqualityChecker>
bool BTreeIndex<KeyType, ValueType, KeyComparator,
                KeyEqualityChecker>::DeleteEntry(const storage::Tuple *key,
                                                 const ItemPointer &location) {
  KeyType index_key;
  index_key.SetFromKey(key);

  {
    index_lock.WriteLock();

    // Delete the < key, location > pair
    bool try_again = true;
    while (try_again == true) {
      // Unset try again
      try_again = false;

      // Lookup matching entries
      auto entries = container.equal_range(index_key);
      for (auto iterator = entries.first; iterator != entries.second;
           iterator++) {
        ItemPointer value = *(iterator->second);

        if ((value.block == location.block) &&
            (value.offset == location.offset)) {
          delete iterator->second;
          iterator->second = nullptr;
          container.erase(iterator);
          // Set try again
          try_again = true;
          break;
        }
      }
    }

    index_lock.Unlock();
  }

  return true;
}

template <typename KeyType, typename ValueType, class KeyComparator,
          class KeyEqualityChecker>
bool BTreeIndex<KeyType, ValueType, KeyComparator,
                KeyEqualityChecker>::CondInsertEntry(
    const storage::Tuple *key, const ItemPointer &location,
    std::function<bool(const ItemPointer &)> predicate) {

  KeyType index_key;
  index_key.SetFromKey(key);

  {
    index_lock.WriteLock();

    // find the <key, location> pair
    auto entries = container.equal_range(index_key);
    for (auto entry = entries.first; entry != entries.second; ++entry) {
      
      ItemPointer item_pointer = *(entry->second);

      if (predicate(item_pointer)) {
        // this key is already visible or dirty in the index
        return false;
      }
    }

    // Insert the key, val pair
    container.insert(std::pair<KeyType, ValueType>(
        index_key, new ItemPointer(location)));

    index_lock.Unlock();
  }

  return true;
}

template <typename KeyType, typename ValueType, class KeyComparator,
          class KeyEqualityChecker>
void BTreeIndex<KeyType, ValueType, KeyComparator, KeyEqualityChecker>::Scan(
    const std::vector<Value> &values, const std::vector<oid_t> &key_column_ids,
    const std::vector<ExpressionType> &expr_types,
    const ScanDirectionType &scan_direction, std::vector<ItemPointer> &result) {
  KeyType index_key;

  // Check if we have leading (leftmost) column equality
  // refer : http://www.postgresql.org/docs/8.2/static/indexes-multicolumn.html
  oid_t leading_column_id = 0;
  auto key_column_ids_itr = std::find(key_column_ids.begin(),
                                      key_column_ids.end(), leading_column_id);

  // SPECIAL CASE : leading column id is one of the key column ids
  // and is involved in a equality constraint
  bool special_case = false;
  if (key_column_ids_itr != key_column_ids.end()) {
    auto offset = std::distance(key_column_ids.begin(), key_column_ids_itr);
    if (expr_types[offset] == EXPRESSION_TYPE_COMPARE_EQUAL) {
      special_case = true;
    }
  }

  LOG_TRACE("Special case : %d ", special_case);

  {
    index_lock.ReadLock();

    auto scan_begin_itr = container.begin();
    std::unique_ptr<storage::Tuple> start_key;
    bool all_constraints_are_equal = false;

    // If it is a special case, we can figure out the range to scan in the index
    if (special_case == true) {
      start_key.reset(new storage::Tuple(metadata->GetKeySchema(), true));

      // Construct the lower bound key tuple
      all_constraints_are_equal = ConstructLowerBoundTuple(
          start_key.get(), values, key_column_ids, expr_types);
      LOG_TRACE("All constraints are equal : %d ", all_constraints_are_equal);
      index_key.SetFromKey(start_key.get());

      index_key.SetFromKey(start_key.get());

      // Set scan begin iterator
      scan_begin_itr = container.equal_range(index_key).first;
    }

    switch (scan_direction) {
      case SCAN_DIRECTION_TYPE_FORWARD:
      case SCAN_DIRECTION_TYPE_BACKWARD: {
        // Scan the index entries in forward direction
        for (auto scan_itr = scan_begin_itr; scan_itr != container.end();
             scan_itr++) {
          auto scan_current_key = scan_itr->first;
          auto tuple =
              scan_current_key.GetTupleForComparison(metadata->GetKeySchema());

          // Compare the current key in the scan with "values" based on
          // "expression types"
          // For instance, "5" EXPR_GREATER_THAN "2" is true
          if (Compare(tuple, key_column_ids, expr_types, values) == true) {
            
            ItemPointer item_pointer = *(scan_itr->second);

            result.push_back(item_pointer);
          } else {
            // We can stop scanning if we know that all constraints are equal
<<<<<<< HEAD
            if(all_constraints_are_equal == true) {
//              break;
=======
            if (all_constraints_are_equal == true) {
              break;
>>>>>>> da9dd1a6
            }
          }
        }

      } break;

      case SCAN_DIRECTION_TYPE_INVALID:
      default:
        throw Exception("Invalid scan direction \n");
        break;
    }

    index_lock.Unlock();
  }
}

template <typename KeyType, typename ValueType, class KeyComparator,
          class KeyEqualityChecker>
void
BTreeIndex<KeyType, ValueType, KeyComparator, KeyEqualityChecker>::ScanAllKeys(
    std::vector<ItemPointer> &result) {
  {
    index_lock.ReadLock();

    auto itr = container.begin();

    // scan all entries
    while (itr != container.end()) {

      ItemPointer item_pointer = *(itr->second);
      
      result.push_back(std::move(item_pointer));
      itr++;
    }

    index_lock.Unlock();
  }
}

template <typename KeyType, typename ValueType, class KeyComparator,
          class KeyEqualityChecker>
void BTreeIndex<KeyType, ValueType, KeyComparator, KeyEqualityChecker>::ScanKey(
    const storage::Tuple *key, std::vector<ItemPointer> &result) {
  KeyType index_key;
  index_key.SetFromKey(key);

  {
    index_lock.ReadLock();

    // find the <key, location> pair
    auto entries = container.equal_range(index_key);
    for (auto entry = entries.first; entry != entries.second; ++entry) {
      
      ItemPointer item_pointer = *(entry->second);

      result.push_back(item_pointer);
    }

    index_lock.Unlock();
  }

}

///////////////////////////////////////////////////////////////////////

template <typename KeyType, typename ValueType, class KeyComparator,
          class KeyEqualityChecker>
void BTreeIndex<KeyType, ValueType, KeyComparator, KeyEqualityChecker>::Scan(
    const std::vector<Value> &values, const std::vector<oid_t> &key_column_ids,
    const std::vector<ExpressionType> &expr_types,
    const ScanDirectionType &scan_direction,
    std::vector<ItemPointer *> &result) {
  KeyType index_key;

  // Check if we have leading (leftmost) column equality
  // refer : http://www.postgresql.org/docs/8.2/static/indexes-multicolumn.html
  oid_t leading_column_id = 0;
  auto key_column_ids_itr = std::find(key_column_ids.begin(),
                                      key_column_ids.end(), leading_column_id);

  // SPECIAL CASE : leading column id is one of the key column ids
  // and is involved in a equality constraint
  bool special_case = false;
  if (key_column_ids_itr != key_column_ids.end()) {
    auto offset = std::distance(key_column_ids.begin(), key_column_ids_itr);
    if (expr_types[offset] == EXPRESSION_TYPE_COMPARE_EQUAL) {
      special_case = true;
    }
  }

  LOG_TRACE("Special case : %d ", special_case);

  {
    index_lock.ReadLock();

    auto scan_begin_itr = container.begin();
    std::unique_ptr<storage::Tuple> start_key;
    bool all_constraints_are_equal = false;

    // If it is a special case, we can figure out the range to scan in the index
    if (special_case == true) {
      start_key.reset(new storage::Tuple(metadata->GetKeySchema(), true));

      // Construct the lower bound key tuple
      all_constraints_are_equal = ConstructLowerBoundTuple(
          start_key.get(), values, key_column_ids, expr_types);
      LOG_TRACE("All constraints are equal : %d ", all_constraints_are_equal);
      index_key.SetFromKey(start_key.get());

      index_key.SetFromKey(start_key.get());

      // Set scan begin iterator
      scan_begin_itr = container.equal_range(index_key).first;
    }

    switch (scan_direction) {
      case SCAN_DIRECTION_TYPE_FORWARD:
      case SCAN_DIRECTION_TYPE_BACKWARD: {
        // Scan the index entries in forward direction
        for (auto scan_itr = scan_begin_itr; scan_itr != container.end();
             scan_itr++) {
          auto scan_current_key = scan_itr->first;
          auto tuple =
              scan_current_key.GetTupleForComparison(metadata->GetKeySchema());

          // Compare the current key in the scan with "values" based on
          // "expression types"
          // For instance, "5" EXPR_GREATER_THAN "2" is true
          if (Compare(tuple, key_column_ids, expr_types, values) == true) {
            ItemPointer *location_header = scan_itr->second;
            result.push_back(location_header);
          } else {
            // We can stop scanning if we know that all constraints are equal
            if (all_constraints_are_equal == true) {
              break;
            }
          }
        }

      } break;

      case SCAN_DIRECTION_TYPE_INVALID:
      default:
        throw Exception("Invalid scan direction \n");
        break;
    }

    index_lock.Unlock();
  }
}

template <typename KeyType, typename ValueType, class KeyComparator,
          class KeyEqualityChecker>
void
BTreeIndex<KeyType, ValueType, KeyComparator, KeyEqualityChecker>::ScanAllKeys(
    std::vector<ItemPointer *> &result) {
  {
    index_lock.ReadLock();

    auto itr = container.begin();

    // scan all entries
    while (itr != container.end()) {
      ItemPointer *location = itr->second;
      result.push_back(location);
      itr++;
    }

    index_lock.Unlock();
  }

}

/**
 * @brief Return all locations related to this key.
 */
template <typename KeyType, typename ValueType, class KeyComparator,
          class KeyEqualityChecker>
void BTreeIndex<KeyType, ValueType, KeyComparator, KeyEqualityChecker>::ScanKey(
    const storage::Tuple *key, std::vector<ItemPointer *> &result) {
  KeyType index_key;
  index_key.SetFromKey(key);

  {
    index_lock.ReadLock();

    // find the <key, location> pair
    auto entries = container.equal_range(index_key);
    for (auto entry = entries.first; entry != entries.second; ++entry) {
      result.push_back(entry->second);
    }

    index_lock.Unlock();
  }
}

///////////////////////////////////////////////////////////////////////////////////////////

template <typename KeyType, typename ValueType, class KeyComparator,
          class KeyEqualityChecker>
std::string BTreeIndex<KeyType, ValueType, KeyComparator,
                       KeyEqualityChecker>::GetTypeName() const {
  return "Btree";
}

// Explicit template instantiation
template class BTreeIndex<IntsKey<1>, ItemPointer *, IntsComparator<1>,
                          IntsEqualityChecker<1>>;
template class BTreeIndex<IntsKey<2>, ItemPointer *, IntsComparator<2>,
                          IntsEqualityChecker<2>>;
template class BTreeIndex<IntsKey<3>, ItemPointer *, IntsComparator<3>,
                          IntsEqualityChecker<3>>;
template class BTreeIndex<IntsKey<4>, ItemPointer *, IntsComparator<4>,
                          IntsEqualityChecker<4>>;

template class BTreeIndex<GenericKey<4>, ItemPointer *,
                          GenericComparator<4>, GenericEqualityChecker<4>>;
template class BTreeIndex<GenericKey<8>, ItemPointer *,
                          GenericComparator<8>, GenericEqualityChecker<8>>;
template class BTreeIndex<GenericKey<12>, ItemPointer *,
                          GenericComparator<12>, GenericEqualityChecker<12>>;
template class BTreeIndex<GenericKey<16>, ItemPointer *,
                          GenericComparator<16>, GenericEqualityChecker<16>>;
template class BTreeIndex<GenericKey<24>, ItemPointer *,
                          GenericComparator<24>, GenericEqualityChecker<24>>;
template class BTreeIndex<GenericKey<32>, ItemPointer *,
                          GenericComparator<32>, GenericEqualityChecker<32>>;
template class BTreeIndex<GenericKey<48>, ItemPointer *,
                          GenericComparator<48>, GenericEqualityChecker<48>>;
template class BTreeIndex<GenericKey<64>, ItemPointer *,
                          GenericComparator<64>, GenericEqualityChecker<64>>;
template class BTreeIndex<GenericKey<96>, ItemPointer *,
                          GenericComparator<96>, GenericEqualityChecker<96>>;
template class BTreeIndex<GenericKey<128>, ItemPointer *,
                          GenericComparator<128>, GenericEqualityChecker<128>>;
template class BTreeIndex<GenericKey<256>, ItemPointer *,
                          GenericComparator<256>, GenericEqualityChecker<256>>;
template class BTreeIndex<GenericKey<512>, ItemPointer *,
                          GenericComparator<512>, GenericEqualityChecker<512>>;

template class BTreeIndex<TupleKey, ItemPointer *, TupleKeyComparator,
                          TupleKeyEqualityChecker>;

}  // End index namespace
}  // End peloton namespace<|MERGE_RESOLUTION|>--- conflicted
+++ resolved
@@ -210,13 +210,8 @@
             result.push_back(item_pointer);
           } else {
             // We can stop scanning if we know that all constraints are equal
-<<<<<<< HEAD
-            if(all_constraints_are_equal == true) {
-//              break;
-=======
             if (all_constraints_are_equal == true) {
               break;
->>>>>>> da9dd1a6
             }
           }
         }
