//===----------------------------------------------------------------------===//
//
//                         Peloton
//
// index.cpp
//
// Identification: src/backend/index/index.cpp
//
// Copyright (c) 2015-16, Carnegie Mellon University Database Group
//
//===----------------------------------------------------------------------===//

#include "backend/index/index.h"
#include "backend/common/exception.h"
#include "backend/common/logger.h"
#include "backend/common/pool.h"
#include "backend/catalog/schema.h"
#include "backend/catalog/manager.h"
#include "backend/storage/tuple.h"

#include <iostream>

namespace peloton {
namespace index {

Index::~Index() {
  // clean up metadata
  delete metadata;

  // clean up pool
  delete pool;
}

IndexMetadata::~IndexMetadata() {
  // clean up key schema
  delete key_schema;
  // no need to clean the tuple schema
}

oid_t IndexMetadata::GetColumnCount() const {
  return GetKeySchema()->GetColumnCount();
}

bool Index::Compare(const AbstractTuple &index_key,
                    const std::vector<oid_t> &key_column_ids,
                    const std::vector<ExpressionType> &expr_types,
                    const std::vector<Value> &values) {
  // construct the key_column_ids and indexed column ids map
  std::unordered_map<oid_t, oid_t> id_map;
  auto indexed_column_ids =
    GetMetadata()->GetKeySchema()->GetIndexedColumns();
  for(size_t i = 0; i < indexed_column_ids.size(); i++){
    id_map[indexed_column_ids[i]] = (oid_t)i;
  }

  int diff;

  oid_t key_column_itr = -1;
  // Go over each attribute in the list of comparison columns
  for (auto column_itr : key_column_ids) {
    key_column_itr++;
    const Value &rhs = values[key_column_itr];
<<<<<<< HEAD
    const Value &lhs = index_key.GetValue(column_itr);
=======
    const Value &lhs = index_key.GetValue(id_map[column_itr]);
>>>>>>> e29bbc66
    const ExpressionType expr_type = expr_types[key_column_itr];

    if (expr_type == EXPRESSION_TYPE_COMPARE_IN) {
      bool bret = lhs.InList(rhs);
      if (bret == true) {
        diff = VALUE_COMPARE_EQUAL;
      } else {
        diff = VALUE_COMPARE_NO_EQUAL;
      }
    } else {
      diff = lhs.Compare(rhs);
    }

    LOG_TRACE("Difference : %d ", diff);

    if (diff == VALUE_COMPARE_EQUAL) {
      switch (expr_type) {
        case EXPRESSION_TYPE_COMPARE_EQUAL:
        case EXPRESSION_TYPE_COMPARE_LESSTHANOREQUALTO:
        case EXPRESSION_TYPE_COMPARE_GREATERTHANOREQUALTO:
        case EXPRESSION_TYPE_COMPARE_IN:
          continue;

        case EXPRESSION_TYPE_COMPARE_NOTEQUAL:
        case EXPRESSION_TYPE_COMPARE_LESSTHAN:
        case EXPRESSION_TYPE_COMPARE_GREATERTHAN:
          return false;

        default:
          throw IndexException("Unsupported expression type : " +
                               std::to_string(expr_type));
      }
    } else if (diff == VALUE_COMPARE_LESSTHAN) {
      switch (expr_type) {
        case EXPRESSION_TYPE_COMPARE_NOTEQUAL:
        case EXPRESSION_TYPE_COMPARE_LESSTHAN:
        case EXPRESSION_TYPE_COMPARE_LESSTHANOREQUALTO:
          continue;

        case EXPRESSION_TYPE_COMPARE_EQUAL:
        case EXPRESSION_TYPE_COMPARE_GREATERTHAN:
        case EXPRESSION_TYPE_COMPARE_GREATERTHANOREQUALTO:
        case EXPRESSION_TYPE_COMPARE_IN:
          return false;

        default:
          throw IndexException("Unsupported expression type : " +
                               std::to_string(expr_type));
      }
    } else if (diff == VALUE_COMPARE_GREATERTHAN) {
      switch (expr_type) {
        case EXPRESSION_TYPE_COMPARE_NOTEQUAL:
        case EXPRESSION_TYPE_COMPARE_GREATERTHAN:
        case EXPRESSION_TYPE_COMPARE_GREATERTHANOREQUALTO:
          continue;

        case EXPRESSION_TYPE_COMPARE_EQUAL:
        case EXPRESSION_TYPE_COMPARE_LESSTHAN:
        case EXPRESSION_TYPE_COMPARE_LESSTHANOREQUALTO:
        case EXPRESSION_TYPE_COMPARE_IN:
          return false;

        default:
          throw IndexException("Unsupported expression type : " +
                               std::to_string(expr_type));
      }
    } else if (diff == VALUE_COMPARE_NO_EQUAL) {
      // problems here when there are multiple
      // conditions with OR in the query
      return false;
    }
  }

  return true;
}

bool Index::ConstructLowerBoundTuple(
    storage::Tuple *index_key, const std::vector<peloton::Value> &values,
    const std::vector<oid_t> &key_column_ids,
    const std::vector<ExpressionType> &expr_types) {
  auto schema = index_key->GetSchema();
  auto col_count = schema->GetColumnCount();
  bool all_constraints_equal = true;

  // Go over each column in the key tuple
  // Setting either the placeholder or the min value
  for (oid_t column_itr = 0; column_itr < col_count; column_itr++) {
    auto key_column_itr =
        std::find(key_column_ids.begin(), key_column_ids.end(), column_itr);
    bool placeholder = false;
    Value value;

    // This column is part of the key column ids
    if (key_column_itr != key_column_ids.end()) {
      auto offset = std::distance(key_column_ids.begin(), key_column_itr);
      // Equality constraint
      if (expr_types[offset] == EXPRESSION_TYPE_COMPARE_EQUAL) {
        placeholder = true;
        value = values[offset];
      }
          // Not all expressions / constraints are equal
          else {
        all_constraints_equal = false;
      }
    }

    LOG_TRACE("Column itr : %u  Placeholder : %d ", column_itr, placeholder);

    // Fill in the placeholder
    if (placeholder == true) {
      index_key->SetValue(column_itr, value, GetPool());
    }
        // Fill in the min value
        else {
      auto value_type = schema->GetType(column_itr);
      index_key->SetValue(column_itr, Value::GetMinValue(value_type),
                          GetPool());
    }
  }

  LOG_TRACE("Lower Bound Tuple :: %s", index_key->GetInfo().c_str());
  if (col_count > values.size()) all_constraints_equal = false;

  return all_constraints_equal;
}

Index::Index(IndexMetadata *metadata) : metadata(metadata) {
  index_oid = metadata->GetOid();
  // initialize counters
  lookup_counter = insert_counter = delete_counter = update_counter = 0;

  // initialize pool
  pool = new VarlenPool(BACKEND_TYPE_MM);
}

const std::string Index::GetInfo() const {
  std::stringstream os;

  os << "\t-----------------------------------------------------------\n";

  os << "\tINDEX\n";

  os << GetTypeName() << "\t(" << GetName() << ")";
  os << (HasUniqueKeys() ? " UNIQUE " : " NON-UNIQUE") << "\n";

  os << "\tValue schema : " << *(GetKeySchema());

  os << "\t-----------------------------------------------------------\n";

  return os.str();
}

/**
 * @brief Increase the number of tuples in this table
 * @param amount amount to increase
 */
void Index::IncreaseNumberOfTuplesBy(const float amount) {
  number_of_tuples += amount;
  dirty = true;
}

/**
 * @brief Decrease the number of tuples in this table
 * @param amount amount to decrease
 */
void Index::DecreaseNumberOfTuplesBy(const float amount) {
  number_of_tuples -= amount;
  dirty = true;
}

/**
 * @brief Set the number of tuples in this table
 * @param num_tuples number of tuples
 */
void Index::SetNumberOfTuples(const float num_tuples) {
  number_of_tuples = num_tuples;
  dirty = true;
}

/**
 * @brief Get the number of tuples in this table
 * @return number of tuples
 */
float Index::GetNumberOfTuples() const { return number_of_tuples; }

/**
 * @brief return dirty flag
 * @return dirty flag
 */
bool Index::IsDirty() const { return dirty; }

/**
 * @brief Reset dirty flag
 */
void Index::ResetDirty() { dirty = false; }

}  // End index namespace
}  // End peloton namespace<|MERGE_RESOLUTION|>--- conflicted
+++ resolved
@@ -60,11 +60,7 @@
   for (auto column_itr : key_column_ids) {
     key_column_itr++;
     const Value &rhs = values[key_column_itr];
-<<<<<<< HEAD
-    const Value &lhs = index_key.GetValue(column_itr);
-=======
     const Value &lhs = index_key.GetValue(id_map[column_itr]);
->>>>>>> e29bbc66
     const ExpressionType expr_type = expr_types[key_column_itr];
 
     if (expr_type == EXPRESSION_TYPE_COMPARE_IN) {
