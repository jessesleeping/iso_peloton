--- conflicted
+++ resolved
@@ -116,42 +116,17 @@
     cid_t begin_cid = GetNextCommitId();
     Transaction *txn = new Transaction(txn_id, begin_cid);
     current_txn = txn;
-<<<<<<< HEAD
-    {
-      std::lock_guard<std::mutex> lock(running_txns_list_mutex_);
-      assert(std::find(running_txns_list_.begin(), running_txns_list_.end(), txn->GetTransactionId()) == running_txns_list_.end());
-      running_txns_list_.push_back(txn->GetTransactionId());
-    }
-=======
     
     RegisterTransaction(txn_id, begin_cid);
->>>>>>> 92c78cff
     return txn;
   }
 
   virtual void EndTransaction() {
-<<<<<<< HEAD
-    {
-      std::lock_guard<std::mutex> lock(running_txns_list_mutex_);
-      assert(std::find(running_txns_list_.begin(), running_txns_list_.end(), current_txn->GetTransactionId()) != running_txns_list_.end());
-      running_txns_list_.remove(current_txn->GetTransactionId());
-    }
-=======
     txn_id_t txn_id = current_txn->GetTransactionId();
     DeregisterTransaction(txn_id);
     
->>>>>>> 92c78cff
     delete current_txn;
     current_txn = nullptr;
-  }
-
-  virtual txn_id_t GetOldestLiveTransaction(){
-    {
-      std::lock_guard<std::mutex> lock(running_txns_list_mutex_);
-      if(running_txns_list_.size() == 0)
-        return INVALID_TXN_ID;
-      return running_txns_list_.front();
-    }
   }
 
   virtual Result CommitTransaction() = 0;
@@ -193,15 +168,9 @@
  private:
   std::atomic<txn_id_t> next_txn_id_;
   std::atomic<cid_t> next_cid_;
-<<<<<<< HEAD
-  // records all running transactions.
-  std::mutex running_txns_list_mutex_;
-  std::list<txn_id_t> running_txns_list_;
-=======
 
   cuckoohash_map<txn_id_t, cid_t> running_txn_buckets_[RUNNING_TXN_BUCKET_NUM];
   
->>>>>>> 92c78cff
 };
 }  // End storage namespace
 }  // End peloton namespace