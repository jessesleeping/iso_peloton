--- conflicted
+++ resolved
@@ -21,28 +21,18 @@
 #include "backend/concurrency/transaction.h"
 #include "backend/concurrency/epoch_manager.h"
 #include "backend/catalog/manager.h"
-<<<<<<< HEAD
-#include "backend/expression/container_tuple.h"
-#include "backend/storage/tuple.h"
-#include "backend/gc/gc_manager_factory.h"
-#include "backend/planner/project_info.h"
-=======
 #include "backend/common/logger.h"
->>>>>>> e88ca2cd
 
 #include "libcuckoo/cuckoohash_map.hh"
 
 namespace peloton {
 
-<<<<<<< HEAD
-=======
 class ItemPointer;
 
 namespace storage{
 class DataTable;
 }
 
->>>>>>> e88ca2cd
 namespace concurrency {
 
 class Transaction;
@@ -181,8 +171,6 @@
   cid_t GetMaxCommittedCid() {
     return EpochManagerFactory::GetInstance().GetMaxDeadTxnCid();
   }
-<<<<<<< HEAD
-=======
 
   void SetDirtyRange(std::pair<cid_t, cid_t> dirty_range){
 	  this->dirty_range_ = dirty_range;
@@ -198,7 +186,6 @@
   // first value is exclusive, last value is inclusive
   std::pair<cid_t, cid_t> dirty_range_ = std::make_pair(INVALID_CID, INVALID_CID);
 
->>>>>>> e88ca2cd
 
  private:
   std::atomic<txn_id_t> next_txn_id_;
