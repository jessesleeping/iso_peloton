--- conflicted
+++ resolved
@@ -29,11 +29,7 @@
                          const cid_t &tuple_begin_cid,
                          const cid_t &tuple_end_cid);
 
-<<<<<<< HEAD
-  virtual bool CommitTransaction();
-=======
   virtual Result CommitTransaction();
->>>>>>> ae4d0509
 
   virtual Result AbortTransaction();
 
