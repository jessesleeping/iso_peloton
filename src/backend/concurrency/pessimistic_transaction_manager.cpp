// //===----------------------------------------------------------------------===//
// //
// //                         PelotonDB
// //
// // transaction_manager.cpp
// //
// // Identification:
// src/backend/concurrency/pessimistic_transaction_manager.cpp
// //
// // Copyright (c) 2015, Carnegie Mellon University Database Group
// //
// //===----------------------------------------------------------------------===//

#include "pessimistic_transaction_manager.h"

#include "backend/common/platform.h"
#include "backend/logging/log_manager.h"
#include "backend/logging/records/transaction_record.h"
#include "backend/concurrency/transaction.h"
#include "backend/catalog/manager.h"
#include "backend/common/exception.h"
#include "backend/common/logger.h"
#include "backend/storage/data_table.h"
#include "backend/storage/tile_group.h"
#include "backend/storage/tile_group_header.h"

namespace peloton {
namespace concurrency {

thread_local std::unordered_map<oid_t, std::unordered_map<oid_t, bool>>
    released_rdlock;

PessimisticTransactionManager &PessimisticTransactionManager::GetInstance() {
  static PessimisticTransactionManager txn_manager;
  return txn_manager;
}

// // Visibility check
bool PessimisticTransactionManager::IsVisible(const txn_id_t &tuple_txn_id,
                                              const cid_t &tuple_begin_cid,
                                              const cid_t &tuple_end_cid) {
  if (EXTRACT_TXNID(tuple_txn_id) == EXTRACT_TXNID(INVALID_TXN_ID)) {
    // the tuple is not available.
    return false;
  }
  bool own = (current_txn->GetTransactionId() == EXTRACT_TXNID(tuple_txn_id));

  // there are exactly two versions that can be owned by a transaction.
  if (own == true) {
    if (tuple_begin_cid == MAX_CID && tuple_end_cid != INVALID_CID) {
      assert(tuple_end_cid == MAX_CID);
      // the only version that is visible is the newly inserted one.
      return true;
    } else {
      // the older version is not visible.
      return false;
    }
  } else {
    bool activated = (current_txn->GetStartCommitId() >= tuple_begin_cid);
    bool invalidated = (current_txn->GetStartCommitId() >= tuple_end_cid);
    if (EXTRACT_TXNID(tuple_txn_id) != EXTRACT_TXNID(INITIAL_TXN_ID)) {
      // if the tuple is owned by other transactions.
      if (tuple_begin_cid == MAX_CID) {
        // currently, we do not handle cascading abort. so never read an
        // uncommitted version.
        return false;
      } else {
        // the older version may be visible.
        if (activated && !invalidated) {
          return true;
        } else {
          return false;
        }
      }
    } else {
      // if the tuple is not owned by any transaction.
      if (activated && !invalidated) {
        return true;
      } else {
        return false;
      }
    }
  }
}

bool PessimisticTransactionManager::ReleaseReadLock(
    storage::TileGroup *tile_group, const oid_t &tuple_id) {
  auto tile_group_header = tile_group->GetHeader();
  auto old_txn_id = tile_group_header->GetTransactionId(tuple_id);

  LOG_INFO("ReleaseReadLock on %lx", old_txn_id);

  if (EXTRACT_TXNID(old_txn_id) != INITIAL_TXN_ID) {
    assert(false);
  }

  // No writer
  // Decrease read count
  while (true) {
    assert(EXTRACT_READ_COUNT(old_txn_id) != 0);
    auto new_read_count = EXTRACT_READ_COUNT(old_txn_id) - 1;
    auto new_txn_id = PACK_TXNID(INITIAL_TXN_ID, new_read_count);
    auto res = tile_group_header->CASTxnId(tuple_id, new_txn_id, old_txn_id,
                                           &old_txn_id);
    if (!res) {
      // Assert there's no other writer
      assert(EXTRACT_TXNID(old_txn_id) == INITIAL_TXN_ID);
    } else {
      break;
    }
  }

  return true;
}

bool PessimisticTransactionManager::AcquireTuple(storage::TileGroup *tile_group,
                                                 const oid_t &tuple_id) {
  LOG_INFO("AcquireTuple");
  // acquire write lock.
  if (IsOwner(tile_group, tuple_id)) return true;

  auto tile_group_header = tile_group->GetHeader();
  auto old_txn_id = tile_group_header->GetTransactionId(tuple_id);

  // No writer, release read lock that is acquired before
  auto res = ReleaseReadLock(tile_group, tuple_id);
  // Must success
  assert(res);
  released_rdlock[tile_group->GetTileGroupId()][tuple_id] = true;

  // Try get write lock
  auto new_txn_id = current_txn->GetTransactionId();
  res = tile_group_header->CASTxnId(tuple_id, new_txn_id, INITIAL_TXN_ID,
                                    &old_txn_id);

  if (res) {
    return true;
  } else {
    LOG_INFO("Fail to acquire write lock. Set txn failure.");
    // TODO: Don't set txn result here
    SetTransactionResult(Result::RESULT_FAILURE);
    return false;
  }
}

bool PessimisticTransactionManager::IsOwner(storage::TileGroup *tile_group,
                                            const oid_t &tuple_id) {
  auto tuple_txn_id = tile_group->GetHeader()->GetTransactionId(tuple_id);
  return EXTRACT_TXNID(tuple_txn_id) == current_txn->GetTransactionId();
}

// No others own the tuple
bool PessimisticTransactionManager::IsAccessable(storage::TileGroup *tile_group,
                                                 const oid_t &tuple_id) {
  auto tile_group_header = tile_group->GetHeader();
  auto tuple_txn_id = tile_group_header->GetTransactionId(tuple_id);
  auto tuple_end_cid = tile_group_header->GetEndCommitId(tuple_id);
  // FIXME: actually when read count is 0 this tuple is not accessable
  return EXTRACT_TXNID(tuple_txn_id) == INITIAL_TXN_ID &&
         tuple_end_cid == MAX_CID;
}

bool PessimisticTransactionManager::PerformRead(const oid_t &tile_group_id,
                                                const oid_t &tuple_id) {
  LOG_INFO("Perform read");
  auto &manager = catalog::Manager::GetInstance();
  auto tile_group = manager.GetTileGroup(tile_group_id);
  auto tile_group_header = tile_group->GetHeader();

  if (IsOwner(tile_group.get(), tuple_id)) return true;

  // Try to acquire read lock.

  auto old_txn_id = tile_group_header->GetTransactionId(tuple_id);
  // No one is holding the write lock
  if (EXTRACT_TXNID(old_txn_id) == INITIAL_TXN_ID) {
    LOG_INFO("No one holding the lock");
    while (true) {
      LOG_INFO("Current read count is %lu", EXTRACT_READ_COUNT(old_txn_id));
      auto new_read_count = EXTRACT_READ_COUNT(old_txn_id) + 1;
      // Try add read count
      auto new_txn_id = PACK_TXNID(INITIAL_TXN_ID, new_read_count);
      LOG_INFO("New txn id %lx", new_txn_id);
      auto res = tile_group_header->CASTxnId(tuple_id, new_txn_id, old_txn_id,
                                             &old_txn_id);
      if (!res) {
        // See if there's writer
        if (EXTRACT_TXNID(old_txn_id) != INITIAL_TXN_ID) return false;
      } else {
        break;
      }
    }
  } else {
    SetTransactionResult(RESULT_FAILURE);
    return false;
  }

  current_txn->RecordRead(tile_group_id, tuple_id);

  return true;
}

bool PessimisticTransactionManager::PerformWrite(
    const oid_t &tile_group_id, const oid_t &tuple_id,
    const ItemPointer &new_location) {
  LOG_INFO("Performing Write");

  auto &manager = catalog::Manager::GetInstance();
  auto tile_group = manager.GetTileGroup(tile_group_id);
  auto tile_group_header = tile_group->GetHeader();

  // Not owner
  // acquire write lock.
  bool res = AcquireTuple(tile_group.get(), tuple_id);

  if (res) {
    SetUpdateVisibility(new_location.block, new_location.offset);
    tile_group_header->SetNextItemPointer(tuple_id, new_location);
    current_txn->RecordWrite(tile_group_id, tuple_id);
    return true;
  } else {
    // AcquireTuple may have changed the txn's result
    SetTransactionResult(RESULT_FAILURE);
    return false;
  }
}

bool PessimisticTransactionManager::PerformInsert(const oid_t &tile_group_id,
                                                  const oid_t &tuple_id) {
  LOG_INFO("Perform insert");
  SetInsertVisibility(tile_group_id, tuple_id);
  current_txn->RecordInsert(tile_group_id, tuple_id);
  return true;
}

bool PessimisticTransactionManager::PerformDelete(
    const oid_t &tile_group_id, const oid_t &tuple_id,
    const ItemPointer &new_location) {
  LOG_INFO("Performing Delete");
  auto &manager = catalog::Manager::GetInstance();
  auto tile_group = manager.GetTileGroup(tile_group_id);
  auto tile_group_header = tile_group->GetHeader();
  auto res = AcquireTuple(tile_group.get(), tuple_id);

  if (res) {
    SetDeleteVisibility(new_location.block, new_location.offset);
    tile_group_header->SetNextItemPointer(tuple_id, new_location);
    current_txn->RecordDelete(tile_group_id, tuple_id);
    return true;
  } else {
    return false;
  }
}

Result PessimisticTransactionManager::CommitTransaction() {
  LOG_INFO("Committing peloton txn : %lu ", current_txn->GetTransactionId());

  auto &manager = catalog::Manager::GetInstance();

  // generate transaction id.
  cid_t end_commit_id = GetNextCommitId();

  auto &rw_set = current_txn->GetRWSet();

  for (auto &tile_group_entry : rw_set) {
    oid_t tile_group_id = tile_group_entry.first;
    auto tile_group = manager.GetTileGroup(tile_group_id);
    auto tile_group_header = tile_group->GetHeader();
    for (auto &tuple_entry : tile_group_entry.second) {
      auto tuple_slot = tuple_entry.first;
      if (tuple_entry.second == RW_TYPE_READ) {
        // Release read locks
        if (released_rdlock.find(tile_group_id) == released_rdlock.end() ||
            released_rdlock[tile_group_id].find(tuple_slot) ==
                released_rdlock[tile_group_id].end()) {
<<<<<<< HEAD
          auto res = ReleaseReadLock(tile_group.get(), tuple_slot);
          assert(res);
=======
          bool ret = ReleaseReadLock(tile_group.get(), tuple_slot);
          if (ret == false) {
            assert(false);
          }
>>>>>>> aacac90e
          released_rdlock[tile_group_id][tuple_slot] = true;
        }
      } else if (tuple_entry.second == RW_TYPE_UPDATE) {
        // we must guarantee that, at any time point, only one version is
        // visible.
        tile_group_header->SetEndCommitId(tuple_slot, end_commit_id);
        ItemPointer new_version =
            tile_group_header->GetNextItemPointer(tuple_slot);

        auto new_tile_group_header =
            manager.GetTileGroup(new_version.block)->GetHeader();
        new_tile_group_header->SetBeginCommitId(new_version.offset,
                                                end_commit_id);
        new_tile_group_header->SetEndCommitId(new_version.offset, MAX_CID);

        COMPILER_MEMORY_FENCE;

        new_tile_group_header->SetTransactionId(new_version.offset,
                                                INITIAL_TXN_ID);
        tile_group_header->UnlockTupleSlot(tuple_slot,
                                           current_txn->GetTransactionId());
      } else if (tuple_entry.second == RW_TYPE_DELETE) {
        tile_group_header->SetEndCommitId(tuple_slot, end_commit_id);
        ItemPointer new_version =
            tile_group_header->GetNextItemPointer(tuple_slot);

        auto new_tile_group_header =
            manager.GetTileGroup(new_version.block)->GetHeader();
        new_tile_group_header->SetBeginCommitId(new_version.offset,
                                                end_commit_id);
        new_tile_group_header->SetEndCommitId(new_version.offset, MAX_CID);

        COMPILER_MEMORY_FENCE;

        new_tile_group_header->SetTransactionId(new_version.offset,
                                                INVALID_TXN_ID);
        tile_group_header->UnlockTupleSlot(tuple_slot,
                                           current_txn->GetTransactionId());
      } else if (tuple_entry.second == RW_TYPE_INSERT) {
        assert(tile_group_header->GetTransactionId(tuple_slot) ==
               current_txn->GetTransactionId());
        // set the begin commit id to persist insert
        tile_group_header->SetTransactionId(tuple_slot, INITIAL_TXN_ID);

        COMPILER_MEMORY_FENCE;

        tile_group_header->SetBeginCommitId(tuple_slot, end_commit_id);
        tile_group_header->SetEndCommitId(tuple_slot, MAX_CID);
      } else if (tuple_entry.second == RW_TYPE_INS_DEL) {
        assert(tile_group_header->GetTransactionId(tuple_slot) ==
               current_txn->GetTransactionId());
        // set the begin commit id to persist insert
        tile_group_header->SetTransactionId(tuple_slot, INVALID_TXN_ID);

        COMPILER_MEMORY_FENCE;

        tile_group_header->SetBeginCommitId(tuple_slot, MAX_CID);
        tile_group_header->SetEndCommitId(tuple_slot, MAX_CID);
      }
    }
  }

  Result ret = current_txn->GetResult();
  delete current_txn;
  current_txn = nullptr;
  released_rdlock.clear();
  return ret;
}

Result PessimisticTransactionManager::AbortTransaction() {
  LOG_INFO("Aborting peloton txn : %lu ", current_txn->GetTransactionId());
  auto &manager = catalog::Manager::GetInstance();

  auto &rw_set = current_txn->GetRWSet();

  for (auto &tile_group_entry : rw_set) {
    oid_t tile_group_id = tile_group_entry.first;
    auto tile_group = manager.GetTileGroup(tile_group_id);
    auto tile_group_header = tile_group->GetHeader();

    for (auto &tuple_entry : tile_group_entry.second) {
      auto tuple_slot = tuple_entry.first;
      if (tuple_entry.second == RW_TYPE_READ) {
        if (released_rdlock.find(tile_group_id) == released_rdlock.end() ||
            released_rdlock[tile_group_id].find(tuple_slot) ==
                released_rdlock[tile_group_id].end()) {
<<<<<<< HEAD
          auto res = ReleaseReadLock(tile_group.get(), tuple_slot);
          assert(res);
=======
          bool ret = ReleaseReadLock(tile_group.get(), tuple_slot);
          if (ret == false) {
            assert(false);
          }
>>>>>>> aacac90e
          released_rdlock[tile_group_id][tuple_slot] = true;
        }
      } else if (tuple_entry.second == RW_TYPE_UPDATE) {
        tile_group_header->UnlockTupleSlot(tuple_slot,
                                           current_txn->GetTransactionId());
        tile_group_header->SetEndCommitId(tuple_slot, MAX_CID);
        ItemPointer new_version =
            tile_group_header->GetNextItemPointer(tuple_slot);
        auto new_tile_group_header =
            manager.GetTileGroup(new_version.block)->GetHeader();
        new_tile_group_header->SetTransactionId(new_version.offset,
                                                INVALID_TXN_ID);
        new_tile_group_header->SetBeginCommitId(new_version.offset, MAX_CID);
        new_tile_group_header->SetEndCommitId(new_version.offset, MAX_CID);
      } else if (tuple_entry.second == RW_TYPE_DELETE) {
        tile_group_header->UnlockTupleSlot(tuple_slot,
                                           current_txn->GetTransactionId());
        tile_group_header->SetEndCommitId(tuple_slot, MAX_CID);
        ItemPointer new_version =
            tile_group_header->GetNextItemPointer(tuple_slot);
        auto new_tile_group_header =
            manager.GetTileGroup(new_version.block)->GetHeader();
        new_tile_group_header->SetTransactionId(new_version.offset,
                                                INVALID_TXN_ID);
        new_tile_group_header->SetBeginCommitId(new_version.offset, MAX_CID);
        new_tile_group_header->SetEndCommitId(new_version.offset, MAX_CID);
      } else if (tuple_entry.second == RW_TYPE_INSERT) {
        tile_group_header->SetTransactionId(tuple_slot, INVALID_TXN_ID);
        tile_group_header->SetBeginCommitId(tuple_slot, MAX_CID);
        tile_group_header->SetEndCommitId(tuple_slot, MAX_CID);
      } else if (tuple_entry.second == RW_TYPE_INS_DEL) {
        tile_group_header->SetTransactionId(tuple_slot, INVALID_TXN_ID);
        tile_group_header->SetBeginCommitId(tuple_slot, MAX_CID);
        tile_group_header->SetEndCommitId(tuple_slot, MAX_CID);
      }
    }
  }

  delete current_txn;
  current_txn = nullptr;

  released_rdlock.clear();
  return Result::RESULT_ABORTED;
}

void PessimisticTransactionManager::SetDeleteVisibility(
    const oid_t &tile_group_id, const oid_t &tuple_id) {
  auto &manager = catalog::Manager::GetInstance();
  auto tile_group_header = manager.GetTileGroup(tile_group_id)->GetHeader();
  auto transaction_id = current_txn->GetTransactionId();

  tile_group_header->SetTransactionId(tuple_id, transaction_id);
  tile_group_header->SetBeginCommitId(tuple_id, MAX_CID);
  tile_group_header->SetEndCommitId(tuple_id, INVALID_CID);
}

void PessimisticTransactionManager::SetUpdateVisibility(
    const oid_t &tile_group_id, const oid_t &tuple_id) {
  auto &manager = catalog::Manager::GetInstance();
  auto tile_group_header = manager.GetTileGroup(tile_group_id)->GetHeader();
  auto transaction_id = current_txn->GetTransactionId();

  // Set MVCC info
  tile_group_header->SetTransactionId(tuple_id, transaction_id);
  tile_group_header->SetBeginCommitId(tuple_id, MAX_CID);
  tile_group_header->SetEndCommitId(tuple_id, MAX_CID);
}

void PessimisticTransactionManager::SetInsertVisibility(
    const oid_t &tile_group_id, const oid_t &tuple_id) {
  auto &manager = catalog::Manager::GetInstance();
  auto tile_group_header = manager.GetTileGroup(tile_group_id)->GetHeader();
  auto transaction_id = current_txn->GetTransactionId();

  // Set MVCC info
  assert(tile_group_header->GetTransactionId(tuple_id) == INVALID_TXN_ID);
  assert(tile_group_header->GetBeginCommitId(tuple_id) == MAX_CID);
  assert(tile_group_header->GetEndCommitId(tuple_id) == MAX_CID);

  tile_group_header->SetTransactionId(tuple_id, transaction_id);
  tile_group_header->SetBeginCommitId(tuple_id, MAX_CID);
  tile_group_header->SetEndCommitId(tuple_id, MAX_CID);
}
}
}<|MERGE_RESOLUTION|>--- conflicted
+++ resolved
@@ -273,15 +273,10 @@
         if (released_rdlock.find(tile_group_id) == released_rdlock.end() ||
             released_rdlock[tile_group_id].find(tuple_slot) ==
                 released_rdlock[tile_group_id].end()) {
-<<<<<<< HEAD
-          auto res = ReleaseReadLock(tile_group.get(), tuple_slot);
-          assert(res);
-=======
           bool ret = ReleaseReadLock(tile_group.get(), tuple_slot);
           if (ret == false) {
             assert(false);
           }
->>>>>>> aacac90e
           released_rdlock[tile_group_id][tuple_slot] = true;
         }
       } else if (tuple_entry.second == RW_TYPE_UPDATE) {
@@ -368,15 +363,11 @@
         if (released_rdlock.find(tile_group_id) == released_rdlock.end() ||
             released_rdlock[tile_group_id].find(tuple_slot) ==
                 released_rdlock[tile_group_id].end()) {
-<<<<<<< HEAD
-          auto res = ReleaseReadLock(tile_group.get(), tuple_slot);
-          assert(res);
-=======
+
           bool ret = ReleaseReadLock(tile_group.get(), tuple_slot);
           if (ret == false) {
             assert(false);
           }
->>>>>>> aacac90e
           released_rdlock[tile_group_id][tuple_slot] = true;
         }
       } else if (tuple_entry.second == RW_TYPE_UPDATE) {
