--- conflicted
+++ resolved
@@ -37,11 +37,7 @@
 
   virtual bool RecordDelete(const oid_t &tile_group_id, const oid_t &tuple_id);
 
-<<<<<<< HEAD
-  virtual bool CommitTransaction();
-=======
   virtual Result CommitTransaction();
->>>>>>> e06fa23b
 
   virtual Result AbortTransaction();
 
