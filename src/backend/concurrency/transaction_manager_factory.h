--- conflicted
+++ resolved
@@ -12,52 +12,42 @@
 
 #pragma once
 
-<<<<<<< HEAD
-#include "backend/concurrency/optimistic_transaction_manager.h"
-#include "backend/concurrency/pessimistic_transaction_manager.h"
-#include "backend/concurrency/ssi_transaction_manager.h"
-=======
 #include "backend/concurrency/rowo_txn_manager.h"
 #include "backend/concurrency/rpwp_txn_manager.h"
 #include "backend/concurrency/spec_rowo_txn_manager.h"
-
->>>>>>> 9b978bcd
+#include "backend/concurrency/ssi_txn_manager.h"
 namespace peloton {
 namespace concurrency {
 class TransactionManagerFactory {
- public:
+public:
   static TransactionManager &GetInstance() {
-    switch (protocol_) {
+    switch (protocol) {
       case CONCURRENCY_TYPE_OCC:
         return RowoTxnManager::GetInstance();
       case CONCURRENCY_TYPE_2PL:
-<<<<<<< HEAD
-        return PessimisticTransactionManager::GetInstance();
-      case CONCURRENCY_TYPE_SSI:
-        return SsiTransactionManager::GetInstance();
-=======
         return RpwpTxnManager::GetInstance();
       case CONCURRENCY_TYPE_SPEC:
         return SpecRowoTxnManager::GetInstance();
->>>>>>> 9b978bcd
+      case CONCURRENCY_TYPE_SSI:
+        return SsiTxnManager::GetInstance();
       default:
         return RowoTxnManager::GetInstance();
     }
   }
 
-  static void Configure(ConcurrencyType protocol,
-                        IsolationLevelType level = ISOLATION_LEVEL_TYPE_FULL) {
-    protocol_ = protocol;
-    isolation_level_ = level;
+  static void Configure(ConcurrencyType protocol_,
+                        IsolationLevelType level_ = ISOLATION_LEVEL_TYPE_FULL) {
+    protocol = protocol_;
+    isolation_level = level_;
   }
 
-  static ConcurrencyType GetProtocol() { return protocol_; }
+  static ConcurrencyType GetProtocol() { return protocol; }
 
-  static IsolationLevelType GetIsolationLevel() { return isolation_level_; }
+  static IsolationLevelType GetIsolationLevel() { return isolation_level; }
 
- private:
-  static ConcurrencyType protocol_;
-  static IsolationLevelType isolation_level_;
+private:
+  static ConcurrencyType protocol;
+  static IsolationLevelType isolation_level;
 };
 }
 }