//===----------------------------------------------------------------------===//
//
//                         PelotonDB
//
// transaction.cpp
//
// Identification: src/backend/concurrency/transaction.cpp
//
// Copyright (c) 2015, Carnegie Mellon University Database Group
//
//===----------------------------------------------------------------------===//

#include "backend/concurrency/transaction.h"

#include "backend/common/logger.h"
#include "backend/common/platform.h"

#include <chrono>
#include <thread>
#include <iomanip>

namespace peloton {
namespace concurrency {

void Transaction::RecordInsert(ItemPointer location) {
  inserted_tuples[location.block].push_back(location.offset);
}

void Transaction::RecordDelete(ItemPointer location) {
  deleted_tuples[location.block].push_back(location.offset);
}

const std::map<oid_t, std::vector<oid_t>> &Transaction::GetInsertedTuples() {
  return inserted_tuples;
}

const std::map<oid_t, std::vector<oid_t>> &Transaction::GetDeletedTuples() {
  return deleted_tuples;
}

void Transaction::ResetState(void) {
  inserted_tuples.clear();
  deleted_tuples.clear();
}

<<<<<<< HEAD

=======
>>>>>>> 58f25af2
const std::string Transaction::GetInfo() const{
  std::ostringstream os;

  os << "\tTxn :: @" << this << " ID : " << std::setw(4) << txn_id
     << " Commit ID : " << std::setw(4) << cid
     << " Last Commit ID : " << std::setw(4) << last_cid
     << " Result : " << result_;

  if (next == nullptr) {
<<<<<<< HEAD
=======
    os << " Next : " << std::setw(4) << next;
  } else {
>>>>>>> 58f25af2
    os << " Next : " << std::setw(4) << next->txn_id;
  }

  os << " Ref count : " << std::setw(4) << ref_count << "\n";
  return os.str();
}

}  // End concurrency namespace
}  // End peloton namespace<|MERGE_RESOLUTION|>--- conflicted
+++ resolved
@@ -43,10 +43,6 @@
   deleted_tuples.clear();
 }
 
-<<<<<<< HEAD
-
-=======
->>>>>>> 58f25af2
 const std::string Transaction::GetInfo() const{
   std::ostringstream os;
 
@@ -56,11 +52,8 @@
      << " Result : " << result_;
 
   if (next == nullptr) {
-<<<<<<< HEAD
-=======
     os << " Next : " << std::setw(4) << next;
   } else {
->>>>>>> 58f25af2
     os << " Next : " << std::setw(4) << next->txn_id;
   }
 
