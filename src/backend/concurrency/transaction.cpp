//===----------------------------------------------------------------------===//
//
//                         Peloton
//
// transaction.cpp
//
// Identification: src/backend/concurrency/transaction.cpp
//
// Copyright (c) 2015-16, Carnegie Mellon University Database Group
//
//===----------------------------------------------------------------------===//

#include "backend/concurrency/transaction.h"

#include "backend/common/logger.h"
#include "backend/common/platform.h"

#include <chrono>
#include <thread>
#include <iomanip>

namespace peloton {
namespace concurrency {

void Transaction::RecordRead(const oid_t &tile_group_id,
                             const oid_t &tuple_id) {
  if (rw_set.find(tile_group_id) != rw_set.end() &&
      rw_set.at(tile_group_id).find(tuple_id) !=
          rw_set.at(tile_group_id).end()) {
    // RWType &type = rw_set.at(tile_group_id).at(tuple_id);
    assert(rw_set.at(tile_group_id).at(tuple_id) != RW_TYPE_DELETE &&
           rw_set.at(tile_group_id).at(tuple_id) != RW_TYPE_INS_DEL);
    return;
  } else {
    rw_set[tile_group_id][tuple_id] = RW_TYPE_READ;
  }
}

void Transaction::RecordUpdate(const oid_t &tile_group_id,
                               const oid_t &tuple_id) {
  if (rw_set.find(tile_group_id) != rw_set.end() &&
      rw_set.at(tile_group_id).find(tuple_id) !=
          rw_set.at(tile_group_id).end()) {
    RWType &type = rw_set.at(tile_group_id).at(tuple_id);
    if (type == RW_TYPE_READ) {
      type = RW_TYPE_UPDATE;
      return;
    }
    if (type == RW_TYPE_UPDATE) {
      return;
    }
    if (type == RW_TYPE_INSERT) {
      return;
    }
    if (type == RW_TYPE_DELETE) {
      assert(false);
      return;
    }
    assert(false);
  } else {
    assert(false);
    rw_set[tile_group_id][tuple_id] = RW_TYPE_UPDATE;
  }
}

void Transaction::RecordInsert(const oid_t &tile_group_id,
                               const oid_t &tuple_id) {
  if (rw_set.find(tile_group_id) != rw_set.end() &&
      rw_set.at(tile_group_id).find(tuple_id) !=
          rw_set.at(tile_group_id).end()) {
    // RWType &type = rw_set.at(tile_group_id).at(tuple_id);
    assert(false);
  } else {
    rw_set[tile_group_id][tuple_id] = RW_TYPE_INSERT;
  }
}

void Transaction::RecordDelete(const oid_t &tile_group_id,
                               const oid_t &tuple_id) {
  if (rw_set.find(tile_group_id) != rw_set.end() &&
      rw_set.at(tile_group_id).find(tuple_id) !=
          rw_set.at(tile_group_id).end()) {
    RWType &type = rw_set.at(tile_group_id).at(tuple_id);
    if (type == RW_TYPE_READ) {
      type = RW_TYPE_DELETE;
      return;
    }
    if (type == RW_TYPE_UPDATE) {
      type = RW_TYPE_DELETE;
      return;
    }
    if (type == RW_TYPE_INSERT) {
      type = RW_TYPE_INS_DEL;
      return;
    }
    if (type == RW_TYPE_DELETE) {
      assert(false);
      return;
    }
    assert(false);
  } else {
    rw_set[tile_group_id][tuple_id] = RW_TYPE_DELETE;
  }
}

void Transaction::RecordRead(const ItemPointer &location) {
  RecordRead(location.block, location.offset);
}

void Transaction::RecordUpdate(const ItemPointer &location) {
  RecordUpdate(location.block, location.offset);
}

void Transaction::RecordInsert(const ItemPointer &location) {
  RecordInsert(location.block, location.offset);
}

void Transaction::RecordDelete(const ItemPointer &location) {
  RecordDelete(location.block, location.offset);
}

const std::map<oid_t, std::map<oid_t, RWType>> &Transaction::GetRWSet() {
  return rw_set;
}

<<<<<<< HEAD
=======
void Transaction::ResetState(void) { rw_set.clear(); }

>>>>>>> 45ac9b6b
const std::string Transaction::GetInfo() const {
  std::ostringstream os;

  os << "\tTxn :: @" << this << " ID : " << std::setw(4) << txn_id
     << " Begin Commit ID : " << std::setw(4) << begin_cid
     << " End Commit ID : " << std::setw(4) << end_cid
     << " Result : " << result_;

  os << " Ref count : " << std::setw(4) << outer_dep_count << "\n";
  return os.str();
}

}  // End concurrency namespace
}  // End peloton namespace<|MERGE_RESOLUTION|>--- conflicted
+++ resolved
@@ -123,11 +123,6 @@
   return rw_set;
 }
 
-<<<<<<< HEAD
-=======
-void Transaction::ResetState(void) { rw_set.clear(); }
-
->>>>>>> 45ac9b6b
 const std::string Transaction::GetInfo() const {
   std::ostringstream os;
 
