//===----------------------------------------------------------------------===//
//
//                         Peloton
//
// update_executor.cpp
//
// Identification: src/backend/executor/update_executor.cpp
//
// Copyright (c) 2015-16, Carnegie Mellon University Database Group
//
//===----------------------------------------------------------------------===//

#include "backend/executor/update_executor.h"

#include "backend/logging/log_manager.h"
#include "backend/logging/records/tuple_record.h"
#include "backend/planner/update_plan.h"
#include "backend/common/logger.h"
#include "backend/catalog/manager.h"
#include "backend/executor/logical_tile.h"
#include "backend/executor/executor_context.h"
#include "backend/expression/container_tuple.h"
#include "backend/concurrency/transaction.h"
#include "backend/concurrency/transaction_manager_factory.h"
#include "backend/storage/data_table.h"
#include "backend/storage/tile_group_header.h"
#include "backend/storage/tile.h"

namespace peloton {
namespace executor {

/**
 * @brief Constructor for update executor.
 * @param node Update node corresponding to this executor.
 */
UpdateExecutor::UpdateExecutor(const planner::AbstractPlan *node,
                               ExecutorContext *executor_context)
    : AbstractExecutor(node, executor_context) {}

/**
 * @brief Nothing to init at the moment.
 * @return true on success, false otherwise.
 */
bool UpdateExecutor::DInit() {
  assert(children_.size() == 1);
  assert(target_table_ == nullptr);
  assert(project_info_ == nullptr);

  // Grab settings from node
  const planner::UpdatePlan &node = GetPlanNode<planner::UpdatePlan>();
  target_table_ = node.GetTable();
  project_info_ = node.GetProjectInfo();

  assert(target_table_);
  assert(project_info_);

  return true;
}

/**
 * @brief updates a set of columns
 * @return true on success, false otherwise.
 */
bool UpdateExecutor::DExecute() {
  assert(children_.size() == 1);
  assert(executor_context_);

  // We are scanning over a logical tile.
  LOG_TRACE("Update executor :: 1 child ");

  if (!children_[0]->Execute()) {
    return false;
  }

  std::unique_ptr<LogicalTile> source_tile(children_[0]->GetOutput());

  auto &pos_lists = source_tile.get()->GetPositionLists();
  storage::Tile *tile = source_tile->GetBaseTile(0);
  storage::TileGroup *tile_group = tile->GetTileGroup();
  storage::TileGroupHeader *tile_group_header = tile_group->GetHeader();
  auto tile_group_id = tile_group->GetTileGroupId();

  auto &transaction_manager =
      concurrency::TransactionManagerFactory::GetInstance();

  // Update tuples in given table
  for (oid_t visible_tuple_id : *source_tile) {
    oid_t physical_tuple_id = pos_lists[0][visible_tuple_id];
    LOG_TRACE("Visible Tuple id : %lu, Physical Tuple id : %lu ",
              visible_tuple_id, physical_tuple_id);

    if (transaction_manager.IsOwner(tile_group_header, physical_tuple_id) == true) {
      // if the thread is the owner of the tuple, then directly update in place.
      storage::Tuple *new_tuple =
          new storage::Tuple(target_table_->GetSchema(), true);
      // Make a copy of the original tuple and allocate a new tuple
      expression::ContainerTuple<storage::TileGroup> old_tuple(
          tile_group, physical_tuple_id);
      // Execute the projections
      project_info_->Evaluate(new_tuple, &old_tuple, nullptr,
                              executor_context_);
      tile_group->CopyTuple(new_tuple, physical_tuple_id);

      transaction_manager.PerformUpdate(tile_group_id, physical_tuple_id);
      delete new_tuple;
      new_tuple = nullptr;

<<<<<<< HEAD
    } else if (transaction_manager.IsAccessable(tile_group_header,
=======
    } else if (transaction_manager.IsOwnable(tile_group_header,
>>>>>>> 0aa94d4a
                                                physical_tuple_id) == true) {
      // if the tuple is not owned by any transaction and is visible to current
      // transaction.

<<<<<<< HEAD
      if (transaction_manager.AcquireLock(tile_group_header, tile_group_id, physical_tuple_id) ==
=======
      if (transaction_manager.AcquireOwnership(tile_group_header, tile_group_id, physical_tuple_id) ==
>>>>>>> 0aa94d4a
          false) {
        LOG_TRACE("Fail to insert new tuple. Set txn failure.");
        transaction_manager.SetTransactionResult(Result::RESULT_FAILURE);
        return false;
      }
      // if it is the latest version and not locked by other threads, then
      // insert a new version.
      storage::Tuple *new_tuple =
          new storage::Tuple(target_table_->GetSchema(), true);

      // Make a copy of the original tuple and allocate a new tuple
      expression::ContainerTuple<storage::TileGroup> old_tuple(
          tile_group, physical_tuple_id);
      // Execute the projections
      project_info_->Evaluate(new_tuple, &old_tuple, nullptr,
                              executor_context_);

      // finally insert updated tuple into the table
      ItemPointer location = target_table_->InsertVersion(new_tuple);

      if (location.IsNull() == true) {
        delete new_tuple;
        new_tuple = nullptr;
        LOG_TRACE("Fail to insert new tuple. Set txn failure.");
        transaction_manager.SetTransactionResult(Result::RESULT_FAILURE);
        return false;
      }

      transaction_manager.PerformUpdate(tile_group_id, physical_tuple_id,
                                        location);

      executor_context_->num_processed += 1;  // updated one

      delete new_tuple;
      new_tuple = nullptr;
    } else {
      // transaction should be aborted as we cannot update the latest version.
      LOG_TRACE("Fail to update tuple. Set txn failure.");
      transaction_manager.SetTransactionResult(Result::RESULT_FAILURE);
      return false;
    }
  }
  return true;
}

}  // namespace executor
}  // namespace peloton<|MERGE_RESOLUTION|>--- conflicted
+++ resolved
@@ -105,20 +105,12 @@
       delete new_tuple;
       new_tuple = nullptr;
 
-<<<<<<< HEAD
-    } else if (transaction_manager.IsAccessable(tile_group_header,
-=======
     } else if (transaction_manager.IsOwnable(tile_group_header,
->>>>>>> 0aa94d4a
                                                 physical_tuple_id) == true) {
       // if the tuple is not owned by any transaction and is visible to current
       // transaction.
 
-<<<<<<< HEAD
-      if (transaction_manager.AcquireLock(tile_group_header, tile_group_id, physical_tuple_id) ==
-=======
       if (transaction_manager.AcquireOwnership(tile_group_header, tile_group_id, physical_tuple_id) ==
->>>>>>> 0aa94d4a
           false) {
         LOG_TRACE("Fail to insert new tuple. Set txn failure.");
         transaction_manager.SetTransactionResult(Result::RESULT_FAILURE);
