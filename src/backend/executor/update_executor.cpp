/*-------------------------------------------------------------------------
 *
 * update_executor.cpp
 * file description
 *
 * Copyright(c) 2015, CMU
 *
 *-------------------------------------------------------------------------
 */

#include "backend/executor/update_executor.h"

#include "backend/common/logger.h"
#include "backend/catalog/manager.h"
#include "backend/executor/logical_tile.h"
#include "backend/planner/update_node.h"
#include "backend/concurrency/transaction.h"
#include "backend/concurrency/transaction_manager.h"

namespace peloton {
namespace executor {

/**
 * @brief Constructor for update executor.
 * @param node Update node corresponding to this executor.
 */
UpdateExecutor::UpdateExecutor(planner::AbstractPlanNode *node,
                               ExecutorContext *executor_context)
    : AbstractExecutor(node, executor_context) {
}

/**
 * @brief Nothing to init at the moment.
 * @return true on success, false otherwise.
 */
bool UpdateExecutor::DInit() {
    assert(children_.size() == 1);
    assert(target_table_ == nullptr);

    // Grab settings from node
    const planner::UpdateNode &node = GetPlanNode<planner::UpdateNode>();
    target_table_ = node.GetTable();
    updated_col_exprs_ = node.GetUpdatedColumnExprs();

    assert(target_table_);

    return true;
}

/**
 * @brief updates a set of columns
 * @return true on success, false otherwise.
 */
bool UpdateExecutor::DExecute() {
    assert(children_.size() == 1);
    assert(executor_context_);

    // We are scanning over a logical tile.
    LOG_TRACE("Update executor :: 1 child \n");

    if (!children_[0]->Execute()) {
        return false;
    }

    std::unique_ptr<LogicalTile> source_tile(children_[0]->GetOutput());

    auto& pos_lists = source_tile.get()->GetPositionLists();
    storage::Tile *tile = source_tile->GetBaseTile(0);
    storage::TileGroup *tile_group = tile->GetTileGroup();
    auto transaction_ = executor_context_->GetTransaction();

    auto tile_group_id = tile_group->GetTileGroupId();
    auto txn_id = transaction_->GetTransactionId();
    auto& manager = catalog::Manager::GetInstance();

    // Update tuples in given table
    for (oid_t visible_tuple_id : *source_tile) {

      oid_t physical_tuple_id = pos_lists[0][visible_tuple_id];
      LOG_TRACE("Visible Tuple id : %d, Physical Tuple id : %d \n", visible_tuple_id, physical_tuple_id);

<<<<<<< HEAD
        // (A) try to delete the tuple first
        // this might fail due to a concurrent operation that has latched the tuple
        bool status = tile_group->DeleteTuple(txn_id, physical_tuple_id);
        if(status == false) {
            auto& txn_manager = concurrency::TransactionManager::GetInstance();
            txn_manager.AbortTransaction(transaction_);
            transaction_->SetResult(Result::RESULT_FAILURE);
            return false;
        }
        transaction_->RecordDelete(ItemPointer(tile_group_id, physical_tuple_id));

        // (B) now, make a copy of the original tuple
        storage::Tuple *tuple = tile_group->SelectTuple(physical_tuple_id);

        // and (B.1) update the relevant values
        oid_t col_itr = 0;
        for(auto col : updated_cols) {
            Value val = updated_col_vals[col_itr++];
            tuple->SetValue(col, val);
        }

        // and (B.2) update with expressions
        // WARNING: updated values should be calculated based on OLD attribute values
        // So we should do it in two steps.
        std::vector<peloton::Value> updated_expr_values;
        for(auto entry : updated_col_exprs) {
          updated_expr_values.push_back(entry.second->Evaluate(tuple, nullptr, executor_context_));
        }

        for(size_t i = 0; i < updated_col_exprs.size(); i++){
          tuple->SetValue(updated_col_exprs[i].first,
                          updated_expr_values[i]);
        }

        // and finally insert into the table in update mode
        bool update_mode = true;
        ItemPointer location = target_table->InsertTuple(txn_id, tuple, update_mode);
        if(location.block == INVALID_OID) {
            auto& txn_manager = concurrency::TransactionManager::GetInstance();
            txn_manager.AbortTransaction(transaction_);

            tuple->FreeUninlinedData();
            delete tuple;
            return false;
        }
        transaction_->RecordInsert(location);
        tuple->FreeUninlinedData();
        delete tuple;

        // (C) set back pointer in tile group header of updated tuple
        auto updated_tile_group = static_cast<storage::TileGroup*>(manager.locator[location.block]);
        auto updated_tile_group_header = updated_tile_group->GetHeader();
        updated_tile_group_header->SetPrevItemPointer(location.offset, ItemPointer(tile_group_id, physical_tuple_id));
=======
      // (A) try to delete the tuple first
      // this might fail due to a concurrent operation that has latched the tuple
      auto delete_location = ItemPointer(tile_group_id, physical_tuple_id);
      bool status = target_table_->DeleteTuple(txn_id, delete_location);
      if(status == false) {
          auto& txn_manager = concurrency::TransactionManager::GetInstance();
          txn_manager.AbortTransaction(transaction_);
          transaction_->SetStatus(Result::RESULT_FAILURE);
          return false;
      }
      transaction_->RecordDelete(delete_location);

      // (B.1) now, make a copy of the original tuple
      storage::Tuple *tuple = tile_group->SelectTuple(physical_tuple_id);

      // (B.2) and update with expressions
      // WARNING: updated values should be calculated based on OLD attribute values
      // So we need a buffer to hold the new values and update the original tuple in a second step.
      std::vector<peloton::Value> updated_expr_values;
      for(auto entry : updated_col_exprs_) {
        updated_expr_values.push_back(entry.second->Evaluate(tuple, nullptr, executor_context_));
      }

      for(size_t i = 0; i < updated_col_exprs_.size(); i++){
        tuple->SetValue(updated_col_exprs_[i].first,
                        updated_expr_values[i]);
      }

      // and finally insert into the table in update mode
      bool update_mode = true;
      ItemPointer location = target_table_->InsertTuple(txn_id, tuple, update_mode);
      if(location.block == INVALID_OID) {
          auto& txn_manager = concurrency::TransactionManager::GetInstance();
          txn_manager.AbortTransaction(transaction_);

          tuple->FreeUninlinedData();
          delete tuple;
          return false;
      }
      transaction_->RecordInsert(location);
      tuple->FreeUninlinedData();
      delete tuple;

      // (C) set back pointer in tile group header of updated tuple
      auto updated_tile_group = static_cast<storage::TileGroup*>(manager.locator[location.block]);
      auto updated_tile_group_header = updated_tile_group->GetHeader();
      updated_tile_group_header->SetPrevItemPointer(location.offset, ItemPointer(tile_group_id, physical_tuple_id));
>>>>>>> 96d23c68
    }

    // By default, update should return nothing?
    // SetOutput(source_tile.release());
    return true;
}

} // namespace executor
} // namespace peloton<|MERGE_RESOLUTION|>--- conflicted
+++ resolved
@@ -79,61 +79,6 @@
       oid_t physical_tuple_id = pos_lists[0][visible_tuple_id];
       LOG_TRACE("Visible Tuple id : %d, Physical Tuple id : %d \n", visible_tuple_id, physical_tuple_id);
 
-<<<<<<< HEAD
-        // (A) try to delete the tuple first
-        // this might fail due to a concurrent operation that has latched the tuple
-        bool status = tile_group->DeleteTuple(txn_id, physical_tuple_id);
-        if(status == false) {
-            auto& txn_manager = concurrency::TransactionManager::GetInstance();
-            txn_manager.AbortTransaction(transaction_);
-            transaction_->SetResult(Result::RESULT_FAILURE);
-            return false;
-        }
-        transaction_->RecordDelete(ItemPointer(tile_group_id, physical_tuple_id));
-
-        // (B) now, make a copy of the original tuple
-        storage::Tuple *tuple = tile_group->SelectTuple(physical_tuple_id);
-
-        // and (B.1) update the relevant values
-        oid_t col_itr = 0;
-        for(auto col : updated_cols) {
-            Value val = updated_col_vals[col_itr++];
-            tuple->SetValue(col, val);
-        }
-
-        // and (B.2) update with expressions
-        // WARNING: updated values should be calculated based on OLD attribute values
-        // So we should do it in two steps.
-        std::vector<peloton::Value> updated_expr_values;
-        for(auto entry : updated_col_exprs) {
-          updated_expr_values.push_back(entry.second->Evaluate(tuple, nullptr, executor_context_));
-        }
-
-        for(size_t i = 0; i < updated_col_exprs.size(); i++){
-          tuple->SetValue(updated_col_exprs[i].first,
-                          updated_expr_values[i]);
-        }
-
-        // and finally insert into the table in update mode
-        bool update_mode = true;
-        ItemPointer location = target_table->InsertTuple(txn_id, tuple, update_mode);
-        if(location.block == INVALID_OID) {
-            auto& txn_manager = concurrency::TransactionManager::GetInstance();
-            txn_manager.AbortTransaction(transaction_);
-
-            tuple->FreeUninlinedData();
-            delete tuple;
-            return false;
-        }
-        transaction_->RecordInsert(location);
-        tuple->FreeUninlinedData();
-        delete tuple;
-
-        // (C) set back pointer in tile group header of updated tuple
-        auto updated_tile_group = static_cast<storage::TileGroup*>(manager.locator[location.block]);
-        auto updated_tile_group_header = updated_tile_group->GetHeader();
-        updated_tile_group_header->SetPrevItemPointer(location.offset, ItemPointer(tile_group_id, physical_tuple_id));
-=======
       // (A) try to delete the tuple first
       // this might fail due to a concurrent operation that has latched the tuple
       auto delete_location = ItemPointer(tile_group_id, physical_tuple_id);
@@ -141,7 +86,7 @@
       if(status == false) {
           auto& txn_manager = concurrency::TransactionManager::GetInstance();
           txn_manager.AbortTransaction(transaction_);
-          transaction_->SetStatus(Result::RESULT_FAILURE);
+          transaction_->SetResult(Result::RESULT_FAILURE);
           return false;
       }
       transaction_->RecordDelete(delete_location);
@@ -181,7 +126,6 @@
       auto updated_tile_group = static_cast<storage::TileGroup*>(manager.locator[location.block]);
       auto updated_tile_group_header = updated_tile_group->GetHeader();
       updated_tile_group_header->SetPrevItemPointer(location.offset, ItemPointer(tile_group_id, physical_tuple_id));
->>>>>>> 96d23c68
     }
 
     // By default, update should return nothing?
