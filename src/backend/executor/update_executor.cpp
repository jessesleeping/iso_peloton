--- conflicted
+++ resolved
@@ -104,16 +104,10 @@
       delete new_tuple;
       new_tuple = nullptr;
 
-<<<<<<< HEAD
-    } 
-    else if (transaction_manager.IsAccessable(tile_group, physical_tuple_id) == true) {
-      // if the tuple is not owned by any transaction and is visible to current transaction.
-=======
     } else if (transaction_manager.IsAccessable(tile_group,
                                                 physical_tuple_id) == true) {
       // if the tuple is not owned by any transaction and is visible to current
       // transdaction.
->>>>>>> 5dc88e91
 
       if (transaction_manager.AcquireTuple(tile_group, physical_tuple_id) ==
           false) {
