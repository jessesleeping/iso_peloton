//===----------------------------------------------------------------------===//
//
//                         Peloton
//
// delete_executor.cpp
//
// Identification: src/backend/executor/delete_executor.cpp
//
// Copyright (c) 2015-16, Carnegie Mellon University Database Group
//
//===----------------------------------------------------------------------===//

#include "backend/executor/delete_executor.h"
#include "backend/executor/executor_context.h"

#include "backend/common/value.h"
#include "backend/logging/log_manager.h"
#include "backend/logging/records/tuple_record.h"
#include "backend/planner/delete_plan.h"
#include "backend/catalog/manager.h"
#include "backend/expression/container_tuple.h"
#include "backend/common/logger.h"
#include "backend/executor/logical_tile.h"
#include "backend/storage/data_table.h"
#include "backend/storage/tile.h"
#include "backend/storage/tile_group.h"
#include "backend/storage/tile_group_header.h"
#include "backend/storage/tuple.h"
#include "backend/concurrency/transaction_manager_factory.h"

namespace peloton {
namespace executor {

/**
 * @brief Constructor for delete executor.
 * @param node Delete node corresponding to this executor.
 */
DeleteExecutor::DeleteExecutor(const planner::AbstractPlan *node,
                               ExecutorContext *executor_context)
    : AbstractExecutor(node, executor_context) {}

/**
 * @brief Nothing to init at the moment.
 * @return true on success, false otherwise.
 */
bool DeleteExecutor::DInit() {
  assert(children_.size() == 1);
  assert(executor_context_);

  assert(target_table_ == nullptr);

  // Delete tuples in logical tile
  LOG_TRACE("Delete executor :: 1 child ");

  // Grab data from plan node.
  const planner::DeletePlan &node = GetPlanNode<planner::DeletePlan>();
  target_table_ = node.GetTable();
  assert(target_table_);

  return true;
}

/**
 * @brief Delete the table tuples using the position list in the logical tile.
 *
 * If truncate is on, then it will truncate the table itself.
 * @return true on success, false otherwise.
 */
bool DeleteExecutor::DExecute() {
  assert(target_table_);

  // Retrieve next tile.
  if (!children_[0]->Execute()) {
    return false;
  }

  std::unique_ptr<LogicalTile> source_tile(children_[0]->GetOutput());

  storage::Tile *tile = source_tile->GetBaseTile(0);
  storage::TileGroup *tile_group = tile->GetTileGroup();

  auto &pos_lists = source_tile.get()->GetPositionLists();
  auto tile_group_id = tile_group->GetTileGroupId();
  auto &transaction_manager =
      concurrency::TransactionManagerFactory::GetInstance();

  LOG_TRACE("Source tile : %p Tuples : %lu ", source_tile.get(),
            source_tile->GetTupleCount());

  LOG_TRACE("Transaction ID: %lu",
            executor_context_->GetTransaction()->GetTransactionId());

  // Delete each tuple
  for (oid_t visible_tuple_id : *source_tile) {
    oid_t physical_tuple_id = pos_lists[0][visible_tuple_id];

    LOG_TRACE("Visible Tuple id : %lu, Physical Tuple id : %lu ",
              visible_tuple_id, physical_tuple_id);

    if (transaction_manager.IsOwner(tile_group, physical_tuple_id) == true) {
      // if the thread is the owner of the tuple, then directly update in place.

      transaction_manager.SetDeleteVisibility(tile_group_id, physical_tuple_id);

<<<<<<< HEAD
      if (log_manager.IsInLoggingMode()) {
        auto logger = log_manager.GetBackendLogger();
        auto record = logger->GetTupleRecord(
            LOGRECORD_TYPE_TUPLE_DELETE, transaction_->GetTransactionId(),
            target_table_->GetOid(), target_table_->GetDatabaseOid(),
			INVALID_ITEMPOINTER, delete_location);
=======
    } else if (transaction_manager.IsAccessable(tile_group,
                                                physical_tuple_id) == true) {
      // if the tuple is not owned by any transaction and is visible to current
      // transaction.
>>>>>>> 22f2177f

      if (transaction_manager.AcquireTuple(tile_group, physical_tuple_id) == false) {
        transaction_manager.SetTransactionResult(RESULT_FAILURE);
        return false;
      }
      // if it is the latest version and not locked by other threads, then
      // insert a new version.
      storage::Tuple *new_tuple =
          new storage::Tuple(target_table_->GetSchema(), true);

      // Make a copy of the original tuple and allocate a new tuple
      expression::ContainerTuple<storage::TileGroup> old_tuple(
          tile_group, physical_tuple_id);

      // finally insert updated tuple into the table
      ItemPointer location = target_table_->InsertEmptyVersion(new_tuple);

      if (location.block == INVALID_OID) {
        delete new_tuple;
        new_tuple = nullptr;
        LOG_TRACE("Fail to insert new tuple. Set txn failure.");
        transaction_manager.SetTransactionResult(Result::RESULT_FAILURE);
        return false;
      }

      auto res = transaction_manager.PerformDelete(tile_group_id, physical_tuple_id, location);
      if(!res){
        transaction_manager.SetTransactionResult(RESULT_FAILURE);
        return res;
      }

      executor_context_->num_processed += 1;  // deleted one

      delete new_tuple;
      new_tuple = nullptr;
    } else {
      // transaction should be aborted as we cannot update the latest version.
      LOG_TRACE("Fail to update tuple. Set txn failure.");
      transaction_manager.SetTransactionResult(Result::RESULT_FAILURE);
      return false;
    }
  }

  return true;
}

}  // namespace executor
}  // namespace peloton<|MERGE_RESOLUTION|>--- conflicted
+++ resolved
@@ -102,19 +102,11 @@
 
       transaction_manager.SetDeleteVisibility(tile_group_id, physical_tuple_id);
 
-<<<<<<< HEAD
-      if (log_manager.IsInLoggingMode()) {
-        auto logger = log_manager.GetBackendLogger();
-        auto record = logger->GetTupleRecord(
-            LOGRECORD_TYPE_TUPLE_DELETE, transaction_->GetTransactionId(),
-            target_table_->GetOid(), target_table_->GetDatabaseOid(),
-			INVALID_ITEMPOINTER, delete_location);
-=======
+
     } else if (transaction_manager.IsAccessable(tile_group,
                                                 physical_tuple_id) == true) {
       // if the tuple is not owned by any transaction and is visible to current
       // transaction.
->>>>>>> 22f2177f
 
       if (transaction_manager.AcquireTuple(tile_group, physical_tuple_id) == false) {
         transaction_manager.SetTransactionResult(RESULT_FAILURE);
