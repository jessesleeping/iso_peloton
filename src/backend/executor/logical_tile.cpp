//===----------------------------------------------------------------------===//
//
//                         PelotonDB
//
// logical_tile.cpp
//
// Identification: src/backend/executor/logical_tile.cpp
//
// Copyright (c) 2015, Carnegie Mellon University Database Group
//
//===----------------------------------------------------------------------===//


#include <cassert>
#include <iostream>

#include "backend/catalog/schema.h"
#include "backend/common/value.h"
#include "backend/storage/tile_group.h"
#include "backend/storage/tile.h"
#include "backend/common/value_factory.h"
#include "backend/executor/logical_tile.h"

namespace peloton {
namespace executor {

/**
 * @brief Get the schema of the tile.
 * @return ColumnInfo-based schema of the tile.
 */
const std::vector<LogicalTile::ColumnInfo> &LogicalTile::GetSchema() const {
  return schema_;
}

/**
 * @brief Get the information about the column.
 * @return ColumnInfo of the column.
 */
const LogicalTile::ColumnInfo &LogicalTile::GetColumnInfo(
    const oid_t column_id) const {
  return schema_[column_id];
}

/**
 * @brief Construct the underlying physical schema of all the columns in the
 *logical tile.
 *
 * @return New schema object.
 */
catalog::Schema *LogicalTile::GetPhysicalSchema() const {
  std::vector<catalog::Column> physical_columns;

  for (ColumnInfo column : schema_) {
    auto schema = column.base_tile->GetSchema();
    auto physical_column = schema->GetColumn(column.origin_column_id);
    physical_columns.push_back(physical_column);
  }

  catalog::Schema *schema = new catalog::Schema(physical_columns);

  return schema;
}

/**
 * @brief Get the position lists of the tile.
 * @return Position lists of the tile.
 */
const LogicalTile::PositionLists &LogicalTile::GetPositionLists() const {
  return position_lists_;
}

/**
 * @brief Get the position list at given offset in the tile.
 * @return Position list associated with column.
 */
const LogicalTile::PositionList &LogicalTile::GetPositionList(
    const oid_t column_id) const {
  return position_lists_[column_id];
}

/**
 * @brief Set the position lists of the tile.
 * @param Position lists.
 */
void LogicalTile::SetPositionLists(
    LogicalTile::PositionLists &&position_lists) {
  position_lists_ = position_lists;
}

void LogicalTile::SetPositionListsAndVisibility(
    LogicalTile::PositionLists &&position_lists) {
  position_lists_ = position_lists;
  if (position_lists.size() > 0) {
    total_tuples_ = position_lists[0].size();
    visible_rows_.resize(position_lists_[0].size(), true);
    visible_tuples_ = position_lists_[0].size();
  }
}

/**
 * @brief Adds position list to logical tile.
 * @param position_list Position list to be added. Note the move semantics.
 *
 * The first position list to be added determines the number of rows in this
 * logical tile.
 *
 * @return Position list index of newly added list.
 */
int LogicalTile::AddPositionList(LogicalTile::PositionList &&position_list) {
  assert(position_lists_.size() == 0 ||
         position_lists_[0].size() == position_list.size());

  if (position_lists_.size() == 0) {
    visible_tuples_ = position_list.size();
    visible_rows_.resize(position_list.size(), true);

    // All tuples are visible initially
    total_tuples_ = visible_tuples_;
  }

  position_lists_.push_back(std::move(position_list));
  return position_lists_.size() - 1;
}

/**
 * @brief Remove visibility the specified tuple in the logical tile.
 * @param tuple_id Id of the specified tuple.
 */
void LogicalTile::RemoveVisibility(oid_t tuple_id) {
  assert(tuple_id < total_tuples_);
  assert(visible_rows_[tuple_id]);

  visible_rows_[tuple_id] = false;
  visible_tuples_--;
}

/**
 * @brief Returns base tile that the specified column was from.
 * @param column_id Id of the specified column.
 *
 * @return Pointer to base tile of specified column.
 */
storage::Tile *LogicalTile::GetBaseTile(oid_t column_id) {
  return schema_[column_id].base_tile.get();
}

/**
 * @brief Get the value at the specified field.
 * @param tuple_id Tuple id of the specified field (row/position).
 * @param column_id Column id of the specified field.
 *
 * @return Value at the specified field,
 *         or VALUE_TYPE_INVALID if it doesn't exist.
 */
// TODO: Deprecated. Avoid calling this function if possible.
Value LogicalTile::GetValue(oid_t tuple_id, oid_t column_id) {
  assert(column_id < schema_.size());
  assert(tuple_id < total_tuples_);
  assert(visible_rows_[tuple_id]);

  ColumnInfo &cp = schema_[column_id];
  oid_t base_tuple_id = position_lists_[cp.position_list_idx][tuple_id];
  storage::Tile *base_tile = cp.base_tile.get();

  LOG_TRACE("Tuple : %lu Column : %lu", base_tuple_id, cp.origin_column_id);
  if (base_tuple_id == NULL_OID) {
    return ValueFactory::GetNullValueByType(
        base_tile->GetSchema()->GetType(column_id));
  } else {
    return base_tile->GetValue(base_tuple_id, cp.origin_column_id);
  }
}

/**
 * @brief Returns the number of visible tuples in this logical tile.
 *
 * @return Number of tuples.
 */
size_t LogicalTile::GetTupleCount() { return visible_tuples_; }

/**
 * @brief Returns the number of columns.
 *
 * @return Number of columns.
 */
size_t LogicalTile::GetColumnCount() { return schema_.size(); }

/**
 * @brief Returns iterator pointing to first tuple.
 *
 * @return iterator pointing to first tuple.
 */
LogicalTile::iterator LogicalTile::begin() {
  bool begin = true;
  return iterator(this, begin);
}

/**
 * @brief Returns iterator indicating that we are past the last tuple.
 *
 * @return iterator indicating we're past the last tuple.
 */
LogicalTile::iterator LogicalTile::end() {
  bool begin = false;
  return iterator(this, begin);
}

/**
 * @brief Constructor for iterator.
 * @param Logical tile corresponding to this iterator.
 * @param begin Specifies whether we want the iterator initialized to point
 *              to the first tuple id, or to past-the-last tuple.
 */
LogicalTile::iterator::iterator(LogicalTile *tile, bool begin) : tile_(tile) {
  if (!begin) {
    pos_ = INVALID_OID;
    return;
  }

  auto total_tile_tuples = tile_->total_tuples_;

  // Find first visible tuple.
  pos_ = 0;
  while (pos_ < total_tile_tuples && !tile_->visible_rows_[pos_]) {
    pos_++;
  }

  // If no visible tuples...
  if (pos_ == total_tile_tuples) {
    pos_ = INVALID_OID;
  }
}

/**
 * @brief Increment operator.
 *
 * It ignores invisible tuples.
 *
 * @return iterator after the increment.
 */
LogicalTile::iterator &LogicalTile::iterator::operator++() {
  auto total_tile_tuples = tile_->total_tuples_;

  // Find next visible tuple.
  do {
    pos_++;
  } while (pos_ < total_tile_tuples && !tile_->visible_rows_[pos_]);

  if (pos_ == total_tile_tuples) {
    pos_ = INVALID_OID;
  }

  return *this;
}

/**
 * @brief Increment operator.
 *
 * It ignores invisible tuples.
 *
 * @return iterator before the increment.
 */
LogicalTile::iterator LogicalTile::iterator::operator++(int) {
  LogicalTile::iterator tmp(*this);
  operator++();
  return tmp;
}

/**
 * @brief Equality operator.
 * @param rhs The iterator to compare to.
 *
 * @return True if equal, false otherwise.
 */
bool LogicalTile::iterator::operator==(const iterator &rhs) {
  return pos_ == rhs.pos_ && tile_ == rhs.tile_;
}

/**
 * @brief Inequality operator.
 * @param rhs The iterator to compare to.
 *
 * @return False if equal, true otherwise.
 */
bool LogicalTile::iterator::operator!=(const iterator &rhs) {
  return pos_ != rhs.pos_ || tile_ != rhs.tile_;
}

/**
 * @brief Dereference operator.
 *
 * @return Id of tuple that iterator is pointing at.
 */
oid_t LogicalTile::iterator::operator*() { return pos_; }

LogicalTile::~LogicalTile() {
  // Automatically drops reference on base tiles for each column
}

LogicalTile::PositionListsBuilder::PositionListsBuilder() {
  // Nothing to do here !
}

LogicalTile::PositionListsBuilder::PositionListsBuilder(LogicalTile *left_tile,
                                                        LogicalTile *right_tile)
: left_source_(&left_tile->GetPositionLists()),
  right_source_(&right_tile->GetPositionLists()) {
  // Compute the output logical tile column count
  size_t left_tile_column_count = left_source_->size();
  size_t right_tile_column_count = right_source_->size();
  size_t output_tile_column_count =
      left_tile_column_count + right_tile_column_count;

  assert(left_tile_column_count > 0);
  assert(right_tile_column_count > 0);

  // Construct position lists for output tile
  for (size_t column_itr = 0; column_itr < output_tile_column_count;
      column_itr++) {
    output_lists_.push_back(std::vector<oid_t>());
  }
}

/**
 * @brief Set the schema of the tile.
 * @param ColumnInfo-based schema of the tile.
 */
void LogicalTile::SetSchema(std::vector<LogicalTile::ColumnInfo> &&schema) {
  schema_ = schema;
}

/**
 * @brief Adds column metadata to the logical tile.
 * @param base_tile Base tile that this column is from.
 * @param own_base_tile True if the logical tile should assume ownership of
 *                      the base tile passed in.
 * @param origin_column_id Original column id of this column in its base tile.
 * @param position_list_idx Index of the position list corresponding to this
 *        column.
 *
 * The position list corresponding to this column should be added
 * before the metadata.
 */
void LogicalTile::AddColumn(const std::shared_ptr<storage::Tile> &base_tile,
                            oid_t origin_column_id, oid_t position_list_idx) {
  ColumnInfo cp;

  // Add a reference to the base tile
  cp.base_tile = base_tile;

  cp.origin_column_id = origin_column_id;
  cp.position_list_idx = position_list_idx;
  schema_.push_back(cp);
}

/**
 * @brief Add the column specified in column_ids to this logical tile.
 */
void LogicalTile::AddColumns(
    const std::shared_ptr<storage::TileGroup> &tile_group,
    const std::vector<oid_t> &column_ids) {
  const int position_list_idx = 0;
  for (oid_t origin_column_id : column_ids) {
    oid_t base_tile_offset, tile_column_id;

    tile_group->LocateTileAndColumn(origin_column_id, base_tile_offset,
                                    tile_column_id);

    AddColumn(tile_group->GetTileReference(base_tile_offset), tile_column_id,
              position_list_idx);
  }
}

/**
 * @brief Given the original column ids, reorganize the schema to conform the
 * new column_ids
 * column_ids is a vector of oid_t. Each column_id is the index into the
 * original table schema
 * schema_ is a vector of ColumnInfos. Each ColumnInfo represents a column in
 * the corresponding place in colum_ids.
 */
void LogicalTile::ProjectColumns(const std::vector<oid_t> &original_column_ids,
                                 const std::vector<oid_t> &column_ids) {
  std::vector<ColumnInfo> new_schema;
  for (auto id : column_ids) {
    auto ret =
        std::find(original_column_ids.begin(), original_column_ids.end(), id);
    assert(ret != original_column_ids.end());
    new_schema.push_back(schema_[*ret]);
  }

  // remove references to base tiles from columns that are projected away
  schema_ = std::move(new_schema);
}

const std::string LogicalTile::GetInfo() const {
  std::ostringstream os;
  os << "\t-----------------------------------------------------------\n";

  os << "\tLOGICAL TILE\n";

  os << "\t-----------------------------------------------------------\n";
  os << "\t VALUES : \n";

  for (oid_t tuple_itr = 0; tuple_itr < total_tuples_; tuple_itr++) {

    if(visible_rows_[tuple_itr] == false)
      continue;

    os << "\t";

    for (oid_t column_itr = 0; column_itr < schema_.size(); column_itr++) {
      const LogicalTile::ColumnInfo &cp = schema_[column_itr];

      oid_t base_tuple_id = position_lists_[cp.position_list_idx][tuple_itr];

      if (base_tuple_id == NULL_OID) {
        os << ValueFactory::GetNullValueByType(
            cp.base_tile->GetSchema()->GetType(cp.origin_column_id)) << " ";
      } else {
        os << cp.base_tile->GetValue(base_tuple_id, cp.origin_column_id) << " ";
      }
    }

    os << "\n";
  }

  os << "\t-----------------------------------------------------------\n";

<<<<<<< HEAD
  return os.str();
=======
  return os.str().c_str();
>>>>>>> 58f25af2
}

}  // End executor namespace
}  // End peloton namespace<|MERGE_RESOLUTION|>--- conflicted
+++ resolved
@@ -427,11 +427,7 @@
 
   os << "\t-----------------------------------------------------------\n";
 
-<<<<<<< HEAD
   return os.str();
-=======
-  return os.str().c_str();
->>>>>>> 58f25af2
 }
 
 }  // End executor namespace
