//===----------------------------------------------------------------------===//
//
//                         Peloton
//
// gc_manager_factory.h
//
// Identification: src/backend/concurrency/gc_manager_factory.h
//
// Copyright (c) 2015-16, Carnegie Mellon University Database Group
//
//===----------------------------------------------------------------------===//

#pragma once

#include "backend/gc/cooperative_gc.h"
#include "backend/gc/vacuum_gc.h"
#include "backend/gc/off_gc.h"

namespace peloton {
namespace gc {

class GCManagerFactory {
 public:
  static GCManager &GetInstance() {
<<<<<<< HEAD
    switch (gc_type_) {
      case GC_TYPE_CO:
        return Cooperative_GCManager::GetInstance();
      case GC_TYPE_VACUUM:
        return Vacuum_GCManager::GetInstance();
      case GC_TYPE_OFF:
        return Off_GCManager::GetInstance();
      default:
        return Cooperative_GCManager::GetInstance();
    }
=======
    static GCManager gc_manager(GC_TYPE_ON);
    return gc_manager;
>>>>>>> e88ca2cd
  }

  static void Configure(GCType gc_type) { gc_type_ = gc_type; }

  static GCType GetGCType() { return gc_type_; }

 private:

  // GC type
  static GCType gc_type_;
};

} // namespace gc
} // namespace peloton<|MERGE_RESOLUTION|>--- conflicted
+++ resolved
@@ -22,7 +22,6 @@
 class GCManagerFactory {
  public:
   static GCManager &GetInstance() {
-<<<<<<< HEAD
     switch (gc_type_) {
       case GC_TYPE_CO:
         return Cooperative_GCManager::GetInstance();
@@ -33,10 +32,6 @@
       default:
         return Cooperative_GCManager::GetInstance();
     }
-=======
-    static GCManager gc_manager(GC_TYPE_ON);
-    return gc_manager;
->>>>>>> e88ca2cd
   }
 
   static void Configure(GCType gc_type) { gc_type_ = gc_type; }
