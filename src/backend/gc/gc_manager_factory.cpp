//===----------------------------------------------------------------------===//
//
//                         Peloton
//
// gc_manager_factory.cpp
//
// Identification: src/backend/concurrency/gc_manager_factory.cpp
//
// Copyright (c) 2015-16, Carnegie Mellon University Database Group
//
//===----------------------------------------------------------------------===//

#include "gc_manager_factory.h"

namespace peloton {
<<<<<<< HEAD
namespace gc { GCType GCManagerFactory::gc_type_ = GC_TYPE_ON; }
=======
namespace gc { GCType GCManagerFactory::gc_type_ = GC_TYPE_OFF; }
>>>>>>> affe5850
}<|MERGE_RESOLUTION|>--- conflicted
+++ resolved
@@ -13,9 +13,5 @@
 #include "gc_manager_factory.h"
 
 namespace peloton {
-<<<<<<< HEAD
-namespace gc { GCType GCManagerFactory::gc_type_ = GC_TYPE_ON; }
-=======
 namespace gc { GCType GCManagerFactory::gc_type_ = GC_TYPE_OFF; }
->>>>>>> affe5850
 }