//===----------------------------------------------------------------------===//
//
//                         Peloton
//
// expression_util.h
//
// Identification: src/backend/expression/expression_util.h
//
// Copyright (c) 2015-16, Carnegie Mellon University Database Group
//
//===----------------------------------------------------------------------===//

#pragma once

#include <string>
#include <vector>

#include "backend/expression/abstract_expression.h"

namespace peloton {
namespace expression {

class ExpressionUtil {
 public:
  //===--------------------------------------------------------------------===//
  // Expression Utilities
  //===--------------------------------------------------------------------===//

  // instantiate a typed expression
  static AbstractExpression *ExpressionFactory(
      PlannerDomValue obj, ExpressionType et, ValueType vt,
      AbstractExpression *lc, AbstractExpression *rc,
      const std::vector<AbstractExpression *> &arguments);

  //===--------------------------------------------------------------------===//
  // Factories
  //===--------------------------------------------------------------------===//

  // These helper factories are used by ExpressionFactory()

  static AbstractExpression *OperatorFactory(ExpressionType et, ValueType vt,
                                             AbstractExpression *lc,
                                             AbstractExpression *rc);

  // convert the enumerated value type into a concrete c type for the
  //  operator expression templated ctors
  static AbstractExpression *OperatorFactory(ExpressionType et,
                                             ValueType vt,
                                             AbstractExpression *first,
                                             AbstractExpression *second,
                                             AbstractExpression *third,
                                             AbstractExpression *fourth);

  static AbstractExpression *ComparisonFactory(PlannerDomValue obj,
                                               ExpressionType et,
                                               AbstractExpression *lc,
                                               AbstractExpression *rc);

  static AbstractExpression *ComparisonFactory(ExpressionType c,
                                               AbstractExpression *lc,
                                               AbstractExpression *rc);

  static AbstractExpression *ConjunctionFactory(ExpressionType et,
                                                AbstractExpression *lc,
                                                AbstractExpression *rc);

  static AbstractExpression *ConjunctionFactory(
      ExpressionType et, std::list<AbstractExpression *> exprs);

  // If the passed vector contains only TupleValueExpression, it
  // returns ColumnIds of them, other.Ise NULL.
  static boost::shared_array<int> ConvertIfAllTupleValues(
      const std::vector<AbstractExpression *> &expression);

  // If the passed vector contains only ParameterValueExpression, it
  // returns ParamIds of them, other.Ise NULL.
  static boost::shared_array<int> ConvertIfAllParameterValues(
      const std::vector<AbstractExpression *> &expression);

  // Returns ColumnIds of TupleValueExpression expression from passed
  // axpression.
  static void ExtractTupleValuesColumnIdx(const AbstractExpression *expr,
                                          std::vector<int> &columnIds);

  // Implemented in functionexpression.cpp because function expression
  // handling.Is a system unto itself.
  static AbstractExpression *FunctionFactory(
      int functionId, const std::vector<AbstractExpression *> &arguments);

  static AbstractExpression *CastFactory(ValueType vt, AbstractExpression *lc);

  static AbstractExpression *VectorFactory(
      ValueType vt, const std::vector<AbstractExpression *> &args);
  static AbstractExpression *ParameterValueFactory(ValueType type, int idx);

  static AbstractExpression *ParameterValueFactory(PlannerDomValue obj,
                                                   ValueType vt,
                                                   ExpressionType et,
                                                   AbstractExpression *lc,
                                                   AbstractExpression *rc);

  static AbstractExpression *TupleValueFactory(ValueType type, int tuple_idx,
                                               int value_idx);

  static AbstractExpression *TupleValueFactory(PlannerDomValue obj,
                                               ValueType vt,
                                               ExpressionType et,
                                               AbstractExpression *lc,
                                               AbstractExpression *rc);

  static AbstractExpression *HashRangeFactory(PlannerDomValue obj);

  static AbstractExpression *SubqueryFactory(
      ExpressionType subquery_type, ValueType value_type, PlannerDomValue obj,
      const std::vector<AbstractExpression *> &rgs);

  static AbstractExpression *ConstantValueFactory(PlannerDomValue obj,
                                                  ValueType vt,
                                                  ExpressionType et,
                                                  AbstractExpression *lc,
                                                  AbstractExpression *rc);

  static AbstractExpression *ConstantValueFactory(const Value &newvalue);
<<<<<<< HEAD

  static AbstractExpression *UDFExpressionFactory(
      Oid function_id, Oid collation, Oid return_type,
      std::vector<expression::AbstractExpression *> args);
=======
>>>>>>> 662a4478
};

}  // End expression namespace
}  // End peloton namespace<|MERGE_RESOLUTION|>--- conflicted
+++ resolved
@@ -121,13 +121,10 @@
                                                   AbstractExpression *rc);
 
   static AbstractExpression *ConstantValueFactory(const Value &newvalue);
-<<<<<<< HEAD
 
   static AbstractExpression *UDFExpressionFactory(
       Oid function_id, Oid collation, Oid return_type,
       std::vector<expression::AbstractExpression *> args);
-=======
->>>>>>> 662a4478
 };
 
 }  // End expression namespace
