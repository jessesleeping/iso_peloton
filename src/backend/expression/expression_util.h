//===----------------------------------------------------------------------===//
//
//                         Peloton
//
// expression_util.h
//
// Identification: src/backend/expression/expression_util.h
//
// Copyright (c) 2015-16, Carnegie Mellon University Database Group
//
//===----------------------------------------------------------------------===//

#pragma once

#include <string>
#include <vector>

#include "backend/expression/abstract_expression.h"

namespace peloton {
namespace expression {

class ExpressionUtil {
 public:
  //===--------------------------------------------------------------------===//
  // Expression Utilities
  //===--------------------------------------------------------------------===//

  // instantiate a typed expression
  static AbstractExpression *ExpressionFactory(
      PlannerDomValue obj, ExpressionType et, ValueType vt, int vs,
      AbstractExpression *lc, AbstractExpression *rc,
      const std::vector<AbstractExpression *> &arguments);

  //===--------------------------------------------------------------------===//
  // Factories
  //===--------------------------------------------------------------------===//

  // These helper factories are used by ExpressionFactory()

  static AbstractExpression *OperatorFactory(ExpressionType et,
                                             AbstractExpression *lc,
                                             AbstractExpression *rc);

  // convert the enumerated value type into a concrete c type for the
  //  operator expression templated ctors
  static AbstractExpression *OperatorFactory(ExpressionType et,
                                             AbstractExpression *first,
                                             AbstractExpression *second,
                                             AbstractExpression *third,
                                             AbstractExpression *fourth);

  static AbstractExpression *ComparisonFactory(PlannerDomValue obj,
                                               ExpressionType et,
                                               AbstractExpression *lc,
                                               AbstractExpression *rc);

  static AbstractExpression *ComparisonFactory(ExpressionType c,
                                               AbstractExpression *lc,
                                               AbstractExpression *rc);

  static AbstractExpression *ConjunctionFactory(ExpressionType et,
                                                AbstractExpression *lc,
                                                AbstractExpression *rc);

  static AbstractExpression *ConjunctionFactory(
      ExpressionType et, std::list<AbstractExpression *> exprs);

  // If the passed vector contains only TupleValueExpression, it
  // returns ColumnIds of them, other.Ise NULL.
  static boost::shared_array<int> ConvertIfAllTupleValues(
      const std::vector<AbstractExpression *> &expression);

  // If the passed vector contains only ParameterValueExpression, it
  // returns ParamIds of them, other.Ise NULL.
  static boost::shared_array<int> ConvertIfAllParameterValues(
      const std::vector<AbstractExpression *> &expression);

  // Returns ColumnIds of TupleValueExpression expression from passed
  // axpression.
  static void ExtractTupleValuesColumnIdx(const AbstractExpression *expr,
                                          std::vector<int> &columnIds);

  // Implemented in functionexpression.cpp because function expression
  // handling.Is a system unto itself.
  static AbstractExpression *FunctionFactory(
      int functionId, const std::vector<AbstractExpression *> &arguments);

  static AbstractExpression *CastFactory(ValueType vt, AbstractExpression *lc);

  static AbstractExpression *CastFactory(
      PostgresValueType type = POSTGRES_VALUE_TYPE_INVALID,
      AbstractExpression *child = nullptr);

  static AbstractExpression *VectorFactory(
      ValueType vt, const std::vector<AbstractExpression *> &args);
  static AbstractExpression *ParameterValueFactory(int idx);
  static AbstractExpression *ParameterValueFactory(PlannerDomValue obj,
                                                   ExpressionType et,
                                                   AbstractExpression *lc,
                                                   AbstractExpression *rc);
  static AbstractExpression *TupleValueFactory(int tuple_idx, int value_idx);
  static AbstractExpression *TupleValueFactory(PlannerDomValue obj,
                                               ExpressionType et,
                                               AbstractExpression *lc,
                                               AbstractExpression *rc);

  static AbstractExpression *HashRangeFactory(PlannerDomValue obj);

  static AbstractExpression *SubqueryFactory(
      ExpressionType subqueryType, PlannerDomValue obj,
      const std::vector<AbstractExpression *> &rgs);

  static AbstractExpression *ConstantValueFactory(PlannerDomValue obj,
                                                  ValueType vt,
                                                  ExpressionType et,
                                                  AbstractExpression *lc,
                                                  AbstractExpression *rc);

  static AbstractExpression *ConstantValueFactory(const Value &newvalue);

<<<<<<< HEAD
  // convert the enumerated value type into a concrete c type for
  // constant value expressions templated ctors
  static AbstractExpression *ConstantValueFactory(json_spirit::Object &obj,
                                                  ValueType vt,
                                                  ExpressionType et,
                                                  AbstractExpression *lc,
                                                  AbstractExpression *rc);

  static AbstractExpression *UDFExpressionFactory(Oid function_id,
                                                  Oid collation,
                                                  Oid return_type,
                                                  std::vector<expression::AbstractExpression*> args);
=======
>>>>>>> 83a352b8
};

}  // End expression namespace
}  // End peloton namespace<|MERGE_RESOLUTION|>--- conflicted
+++ resolved
@@ -119,21 +119,10 @@
 
   static AbstractExpression *ConstantValueFactory(const Value &newvalue);
 
-<<<<<<< HEAD
-  // convert the enumerated value type into a concrete c type for
-  // constant value expressions templated ctors
-  static AbstractExpression *ConstantValueFactory(json_spirit::Object &obj,
-                                                  ValueType vt,
-                                                  ExpressionType et,
-                                                  AbstractExpression *lc,
-                                                  AbstractExpression *rc);
-
   static AbstractExpression *UDFExpressionFactory(Oid function_id,
                                                   Oid collation,
                                                   Oid return_type,
                                                   std::vector<expression::AbstractExpression*> args);
-=======
->>>>>>> 83a352b8
 };
 
 }  // End expression namespace
