//===----------------------------------------------------------------------===//
//
//                         Peloton
//
// ycsb_workload.h
//
// Identification: src/backend/benchmark/ycsb_workload.h
//
// Copyright (c) 2015-16, Carnegie Mellon University Database Group
//
//===----------------------------------------------------------------------===//

#pragma once

#include "backend/benchmark/ycsb/ycsb_configuration.h"

namespace peloton {

<<<<<<< HEAD
namespace storage {
class DataTable;
}
=======
namespace storage { class DataTable; }
>>>>>>> 121ef917

namespace benchmark {
namespace ycsb {

extern configuration state;

extern storage::DataTable* user_table;

void RunWorkload();

}  // namespace ycsb
}  // namespace benchmark
}  // namespace peloton<|MERGE_RESOLUTION|>--- conflicted
+++ resolved
@@ -16,13 +16,9 @@
 
 namespace peloton {
 
-<<<<<<< HEAD
 namespace storage {
 class DataTable;
 }
-=======
-namespace storage { class DataTable; }
->>>>>>> 121ef917
 
 namespace benchmark {
 namespace ycsb {
