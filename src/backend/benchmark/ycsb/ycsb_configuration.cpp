//===----------------------------------------------------------------------===//
//
//                         PelotonDB
//
// configuration.cpp
//
// Identification: benchmark/ycsb/configuration.cpp
//
// Copyright (c) 2015, Carnegie Mellon University Database Group
//
//===----------------------------------------------------------------------===//

#undef NDEBUG

#include <iomanip>
#include <algorithm>
#include <string.h>

#include "backend/benchmark/ycsb/ycsb_configuration.h"
#include "backend/common/logger.h"

namespace peloton {
namespace benchmark {
namespace ycsb {

void Usage(FILE *out) {
  fprintf(out,
          "Command line options : ycsb <options> \n"
          "   -h --help              :  Print help message \n"
          "   -k --scale_factor      :  # of tuples \n"
          "   -d --duration          :  execution duration \n"
          "   -s --snapshot_duration :  snapshot duration \n"
          "   -b --backend_count     :  # of backends \n"
          "   -c --column_count      :  # of columns \n"
          "   -u --write_ratio       :  Fraction of updates \n"
          "   -z --zipf_theta        :  theta to control skewness \n"
          "   -m --mix_txn           :  run read/write mix txn \n"
          "   -e --exp_backoff       :  enable exponential backoff \n"
          "   -p --protocol          :  choose protocol, default OCC\n"
<<<<<<< HEAD
          "                             protocol could be occ, pcc, ssi, sread, ewrite, occrb, and to\n"
          "   -g --gc_protocol       :  choose gc protocol, default OFF\n"
          "                             gc protocol could be off, co, va"

  );
=======
          "                             protocol could be occ, pcc, ssi, sread, ewrite, occrb, occn2o and to\n");
>>>>>>> a758ce30
  exit(EXIT_FAILURE);
}

static struct option opts[] = {
    {"scale_factor", optional_argument, NULL, 'k'},
    {"duration", optional_argument, NULL, 'd'},
    {"snapshot_duration", optional_argument, NULL, 's'},
    {"column_count", optional_argument, NULL, 'c'},
    {"update_ratio", optional_argument, NULL, 'u'},
    {"backend_count", optional_argument, NULL, 'b'},
    {"zipf_theta", optional_argument, NULL, 'z'},
    {"exp_backoff", no_argument, NULL, 'e'},
    {"mix_txn", no_argument, NULL, 'm'},
    {"protocol", optional_argument, NULL, 'p'},
    {"gc_protocol", optional_argument, NULL, 'g'},
    {NULL, 0, NULL, 0}};

void ValidateScaleFactor(const configuration &state) {
  if (state.scale_factor <= 0) {
    LOG_ERROR("Invalid scale_factor :: %d", state.scale_factor);
    exit(EXIT_FAILURE);
  }

  LOG_INFO("%s : %d", "scale_factor", state.scale_factor);
}

void ValidateColumnCount(const configuration &state) {
  if (state.column_count <= 0) {
    LOG_ERROR("Invalid column_count :: %d", state.column_count);
    exit(EXIT_FAILURE);
  }

  LOG_INFO("%s : %d", "column_count", state.column_count);
}

void ValidateUpdateRatio(const configuration &state) {
  if (state.update_ratio < 0 || state.update_ratio > 1) {
    LOG_ERROR("Invalid update_ratio :: %lf", state.update_ratio);
    exit(EXIT_FAILURE);
  }

  LOG_INFO("%s : %lf", "update_ratio", state.update_ratio);
}

void ValidateBackendCount(const configuration &state) {
  if (state.backend_count <= 0) {
    LOG_ERROR("Invalid backend_count :: %d", state.backend_count);
    exit(EXIT_FAILURE);
  }

  LOG_INFO("%s : %d", "backend_count", state.backend_count);
}

void ValidateDuration(const configuration &state) {
  if (state.duration <= 0) {
    LOG_ERROR("Invalid duration :: %lf", state.duration);
    exit(EXIT_FAILURE);
  }

  LOG_INFO("%s : %lf", "execution duration", state.duration);
}

void ValidateSnapshotDuration(const configuration &state) {
  if (state.snapshot_duration <= 0) {
    LOG_ERROR("Invalid snapshot_duration :: %lf", state.snapshot_duration);
    exit(EXIT_FAILURE);
  }

  LOG_INFO("%s : %lf", "snapshot_duration", state.snapshot_duration);
}

void ValidateZipfTheta(const configuration &state) {
  if (state.zipf_theta < 0 || state.zipf_theta > 1.0) {
    LOG_ERROR("Invalid zipf_theta :: %lf", state.zipf_theta);
    exit(EXIT_FAILURE);
  }

  LOG_INFO("%s : %lf", "zipf_theta", state.zipf_theta);
}

void ParseArguments(int argc, char *argv[], configuration &state) {
  // Default Values
  state.scale_factor = 1;
  state.duration = 10;
  state.snapshot_duration = 0.1;
  state.column_count = 10;
  state.update_ratio = 0.5;
  state.backend_count = 2;
  state.zipf_theta = 0.0;
  state.run_mix = false;
  state.run_backoff = false;
  state.protocol = CONCURRENCY_TYPE_OPTIMISTIC;
  state.gc_protocol = GC_TYPE_OFF;
  // Parse args
  while (1) {
    int idx = 0;
    int c = getopt_long(argc, argv, "ahmek:d:s:c:u:b:z:p:g:", opts, &idx);

    if (c == -1) break;

    switch (c) {
      case 'k':
        state.scale_factor = atoi(optarg);
        break;
      case 'd':
        state.duration = atof(optarg);
        break;
      case 's':
        state.snapshot_duration = atof(optarg);
        break;
      case 'c':
        state.column_count = atoi(optarg);
        break;
      case 'u':
        state.update_ratio = atof(optarg);
        break;
      case 'b':
        state.backend_count = atoi(optarg);
        break;
      case 'z':
        state.zipf_theta = atof(optarg);
        break;
      case 'm':
        state.run_mix = true;
        break;
      case 'e':
        state.run_backoff = true;
        break;
      case 'p': {
        char *protocol = optarg;
        if (strcmp(protocol, "occ") == 0) {
          state.protocol = CONCURRENCY_TYPE_OPTIMISTIC;
        } else if (strcmp(protocol, "pcc") == 0) {
          state.protocol = CONCURRENCY_TYPE_PESSIMISTIC;
        } else if (strcmp(protocol, "ssi") == 0) {
          state.protocol = CONCURRENCY_TYPE_SSI;
        } else if (strcmp(protocol, "to") == 0) {
          state.protocol = CONCURRENCY_TYPE_TO;
        } else if (strcmp(protocol, "ewrite") == 0) {
          state.protocol = CONCURRENCY_TYPE_EAGER_WRITE;
        } else if (strcmp(protocol, "occrb") == 0) {
          state.protocol = CONCURRENCY_TYPE_OCC_RB;
        } else if (strcmp(protocol, "sread") == 0) {
          state.protocol = CONCURRENCY_TYPE_SPECULATIVE_READ;
        } else if (strcmp(protocol, "occn2o") == 0) {
          state.protocol = CONCURRENCY_TYPE_OCC_N2O;
        } else {
          fprintf(stderr, "\nUnknown protocol: %s\n", protocol);
          exit(EXIT_FAILURE);
        }
        break;
      }
      case 'g': {
        char *gc_protocol = optarg;
        if (strcmp(gc_protocol, "off") == 0) {
          state.gc_protocol = GC_TYPE_OFF;
        }else if (strcmp(gc_protocol, "va") == 0) {
          state.gc_protocol = GC_TYPE_VACUUM;
        }else if (strcmp(gc_protocol, "co") == 0) {
          state.gc_protocol = GC_TYPE_CO;
        }else {
          fprintf(stderr, "\nUnknown gc protocol: %s\n", gc_protocol);
          exit(EXIT_FAILURE);
        }
        break;
      }
      case 'h':
        Usage(stderr);
        exit(EXIT_FAILURE);
        break;
      default:
        fprintf(stderr, "\nUnknown option: -%c-\n", c);
        Usage(stderr);
        exit(EXIT_FAILURE);
    }
  }

  // Print configuration
  ValidateScaleFactor(state);
  ValidateColumnCount(state);
  ValidateUpdateRatio(state);
  ValidateBackendCount(state);
  ValidateDuration(state);
  ValidateSnapshotDuration(state);
  ValidateZipfTheta(state);

  LOG_INFO("%s : %d", "Run mix query", state.run_mix);
  LOG_INFO("%s : %d", "Run exponential backoff", state.run_backoff);
}

}  // namespace ycsb
}  // namespace benchmark
}  // namespace peloton<|MERGE_RESOLUTION|>--- conflicted
+++ resolved
@@ -37,15 +37,10 @@
           "   -m --mix_txn           :  run read/write mix txn \n"
           "   -e --exp_backoff       :  enable exponential backoff \n"
           "   -p --protocol          :  choose protocol, default OCC\n"
-<<<<<<< HEAD
-          "                             protocol could be occ, pcc, ssi, sread, ewrite, occrb, and to\n"
+          "                             protocol could be occ, pcc, ssi, sread, ewrite, occrb, occn2o, and to\n"
           "   -g --gc_protocol       :  choose gc protocol, default OFF\n"
-          "                             gc protocol could be off, co, va"
-
+          "                             gc protocol could be off, co, va\n"
   );
-=======
-          "                             protocol could be occ, pcc, ssi, sread, ewrite, occrb, occn2o and to\n");
->>>>>>> a758ce30
   exit(EXIT_FAILURE);
 }
 
