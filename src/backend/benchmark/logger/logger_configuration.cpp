//===----------------------------------------------------------------------===//
//
//                         Peloton
//
// logger_configuration.cpp
//
// Identification: src/backend/benchmark/logger/logger_configuration.cpp
//
// Copyright (c) 2015-16, Carnegie Mellon University Database Group
//
//===----------------------------------------------------------------------===//

#include <iomanip>
#include <algorithm>
#include <sys/stat.h>

#undef NDEBUG

#include "backend/common/exception.h"
#include "backend/common/logger.h"
#include "backend/benchmark/logger/logger_configuration.h"
#include "backend/benchmark/ycsb/ycsb_configuration.h"

namespace peloton {
namespace benchmark {
namespace logger {

void Usage(FILE* out) {
  fprintf(out,
          "Command line options :  logger <options> \n"
          "   -h --help              :  Print help message \n"
          "   -l --logging-type      :  Logging type (THIS IS NOW NUM_LOGGERS)\n"
          "   -f --data-file-size    :  Data file size (MB) \n"
          "   -e --experiment_type   :  Experiment Type \n"
          "   -w --wait-timeout      :  Wait timeout (us) \n"
          "   -h --help              :  Print help message \n"
          "   -k --scale-factor      :  # of tuples \n"
          "   -t --transactions      :  # of transactions \n"
          "   -c --column_count      :  # of columns \n"
          "   -u --write-ratio       :  Fraction of updates \n"
          "   -b --backend-count     :  Backend count \n");
}

static struct option opts[] = {
    {"experiment-type", optional_argument, NULL, 'e'},
    {"scale_factor", optional_argument, NULL, 'k'},
    {"duration", optional_argument, NULL, 'd'},
    {"snapshot_duration", optional_argument, NULL, 's'},
    {"column_count", optional_argument, NULL, 'c'},
    {"update_ratio", optional_argument, NULL, 'u'},
    {"backend_count", optional_argument, NULL, 'b'},
    {"enable_logging", optional_argument, NULL, 'l'},
    {"sync_commit", optional_argument, NULL, 'x'},
    {"wait_time", optional_argument, NULL, 'w'},
    {"file_size", optional_argument, NULL, 'f'},
    {"log_buffer_size", optional_argument, NULL, 'z'},
    {"checkpointer", optional_argument, NULL, 'p'},
    {"flush_freq", optional_argument, NULL, 'q'},

    {NULL, 0, NULL, 0}};

static void ValidateLoggingType(const configuration& state) {
  LOG_INFO("Invalid logging_type :: %s",
           LoggingTypeToString(state.logging_type).c_str());
}

static void ValidateDataFileSize(const configuration& state) {
  if (state.data_file_size <= 0) {
    LOG_ERROR("Invalid data_file_size :: %lu", state.data_file_size);
    exit(EXIT_FAILURE);
  }

  LOG_INFO("data_file_size :: %lu", state.data_file_size);
}

static void ValidateExperiment(const configuration& state) {
  if (state.experiment_type < 0 || state.experiment_type > 4) {
    LOG_ERROR("Invalid experiment_type :: %d", state.experiment_type);
    exit(EXIT_FAILURE);
  }

  LOG_INFO("experiment_type :: %d", state.experiment_type);
}

static void ValidateWaitTimeout(const configuration& state) {
  if (state.wait_timeout < 0) {
    LOG_ERROR("Invalid wait_timeout :: %lu", state.wait_timeout);
    exit(EXIT_FAILURE);
  }

  LOG_INFO("wait_timeout :: %lu", state.wait_timeout);
}

static void ValidateLogFileDir(configuration& state) {
  struct stat data_stat;

  // Assign log file dir based on logging type
  switch (state.logging_type) {
    // Log file on NVM
    case LOGGING_TYPE_NVM_WAL:
    case LOGGING_TYPE_NVM_WBL: {
      int status = stat(NVM_DIR, &data_stat);
      if (status == 0 && S_ISDIR(data_stat.st_mode)) {
        state.log_file_dir = NVM_DIR;
      }
    } break;

    // Log file on HDD
    case LOGGING_TYPE_HDD_WAL:
    case LOGGING_TYPE_HDD_WBL: {
      int status = stat(HDD_DIR, &data_stat);
      if (status == 0 && S_ISDIR(data_stat.st_mode)) {
        state.log_file_dir = HDD_DIR;
      }
    } break;

    case LOGGING_TYPE_INVALID:
    default: {
      int status = stat(TMP_DIR, &data_stat);
      if (status == 0 && S_ISDIR(data_stat.st_mode)) {
        state.log_file_dir = TMP_DIR;
      } else {
        throw Exception("Could not find temp directory : " +
                        std::string(TMP_DIR));
      }
    } break;
  }

  LOG_INFO("log_file_dir :: %s", state.log_file_dir.c_str());
}

void ParseArguments(int argc, char* argv[], configuration& state) {
  // Default Values
  state.logging_type = LOGGING_TYPE_NVM_WAL;

  state.log_file_dir = TMP_DIR;
  state.data_file_size = 512;

  state.experiment_type = EXPERIMENT_TYPE_INVALID;
  state.wait_timeout = 200;

  // Default Values
  // Default Values
  ycsb::state.scale_factor = 1;
  ycsb::state.duration = 10;
  ycsb::state.snapshot_duration = 0.1;
  ycsb::state.column_count = 10;
  ycsb::state.update_ratio = 0.5;
  ycsb::state.backend_count = 2;
<<<<<<< HEAD
=======
  ycsb::state.num_loggers = 0;
  ycsb::state.sync_commit = 0;
  ycsb::state.wait_timeout = 0;
  ycsb::state.file_size = 32;
  ycsb::state.log_buffer_size = 32768;
  ycsb::state.checkpointer = 0;
  ycsb::state.flush_freq = 0;
>>>>>>> a96b3f95

  // Parse args
  while (1) {
    int idx = 0;
    int c = getopt_long(argc, argv, "ahk:d:s:c:u:b:l:x:w:f:z:p:q:", opts, &idx);

    if (c == -1) break;

    switch (c) {
      case 'k':
        ycsb::state.scale_factor = atoi(optarg);
        break;
      case 'd':
        ycsb::state.duration = atof(optarg);
        break;
      case 's':
        ycsb::state.snapshot_duration = atof(optarg);
        break;
      case 'c':
        ycsb::state.column_count = atoi(optarg);
        break;
      case 'u':
        ycsb::state.update_ratio = atof(optarg);
        break;
      case 'b':
        ycsb::state.backend_count = atoi(optarg);
        break;
      case 'x':
        ycsb::state.sync_commit = atoi(optarg);
        break;
      case 'l':
        ycsb::state.num_loggers = atoi(optarg);
        break;
      case 'w':
        ycsb::state.wait_timeout = atol(optarg);
        break;
      case 'f':
        ycsb::state.file_size = atoi(optarg);
        break;
      case 'z':
        ycsb::state.log_buffer_size = atoi(optarg);
        break;
      case 'p':
        ycsb::state.checkpointer = atoi(optarg);
        break;
      case 'q':
        ycsb::state.flush_freq = atoi(optarg);
        break;
      case 'h':
        Usage(stderr);
        exit(EXIT_FAILURE);
        break;
      default:
        exit(EXIT_FAILURE);
        break;
    }
  }

  // Print configurations
  ValidateLoggingType(state);
  ValidateDataFileSize(state);
  ValidateLogFileDir(state);
  ValidateWaitTimeout(state);
  ValidateExperiment(state);

  // Print configuration
  ycsb::ValidateScaleFactor(ycsb::state);
  ycsb::ValidateColumnCount(ycsb::state);
  ycsb::ValidateUpdateRatio(ycsb::state);
  ycsb::ValidateBackendCount(ycsb::state);
  ycsb::ValidateLogging(ycsb::state);
  ycsb::ValidateDuration(ycsb::state);
  ycsb::ValidateSnapshotDuration(ycsb::state);
  //  ycsb::ValidateFlushFreq(ycsb::state);
}

}  // namespace logger
}  // namespace benchmark
}  // namespace peloton<|MERGE_RESOLUTION|>--- conflicted
+++ resolved
@@ -60,8 +60,12 @@
     {NULL, 0, NULL, 0}};
 
 static void ValidateLoggingType(const configuration& state) {
-  LOG_INFO("Invalid logging_type :: %s",
-           LoggingTypeToString(state.logging_type).c_str());
+  if (state.logging_type <= LOGGING_TYPE_INVALID) {
+    LOG_ERROR("Invalid logging_type :: %d", state.logging_type);
+    exit(EXIT_FAILURE);
+  }
+
+  LOG_INFO("Logging_type :: %s", LoggingTypeToString(state.logging_type).c_str());
 }
 
 static void ValidateDataFileSize(const configuration& state) {
@@ -140,15 +144,12 @@
   state.wait_timeout = 200;
 
   // Default Values
-  // Default Values
   ycsb::state.scale_factor = 1;
   ycsb::state.duration = 10;
   ycsb::state.snapshot_duration = 0.1;
   ycsb::state.column_count = 10;
   ycsb::state.update_ratio = 0.5;
   ycsb::state.backend_count = 2;
-<<<<<<< HEAD
-=======
   ycsb::state.num_loggers = 0;
   ycsb::state.sync_commit = 0;
   ycsb::state.wait_timeout = 0;
@@ -156,7 +157,6 @@
   ycsb::state.log_buffer_size = 32768;
   ycsb::state.checkpointer = 0;
   ycsb::state.flush_freq = 0;
->>>>>>> a96b3f95
 
   // Parse args
   while (1) {
