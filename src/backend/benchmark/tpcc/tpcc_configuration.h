--- conflicted
+++ resolved
@@ -62,24 +62,6 @@
 
   // scale factor
   int scale_factor;
-<<<<<<< HEAD
-=======
-
-  // num of warehouses
-  int warehouse_count;
-
-  // number of backends
-  int backend_count;
-
-  // execution duration (ms)
-  int duration;
-
-  // throughput
-  double throughput;
-
-  // average latency
-  double latency;
->>>>>>> e88ca2cd
 
   // num of warehouses
   int warehouse_count;
@@ -118,19 +100,11 @@
 void Usage(FILE *out);
 
 void ValidateScaleFactor(const configuration &state);
-<<<<<<< HEAD
-
-void ValidateBackendCount(const configuration &state);
-=======
->>>>>>> e88ca2cd
 
 void ValidateBackendCount(const configuration &state);
 
-<<<<<<< HEAD
-=======
-void ValidateDuration(const configuration &state);
+void ValidateBackendCount(const configuration &state);
 
->>>>>>> e88ca2cd
 void ParseArguments(int argc, char *argv[], configuration &state);
 
 }  // namespace tpcc
