--- conflicted
+++ resolved
@@ -25,7 +25,6 @@
   fprintf(out,
           "Command line options : tpcc <options> \n"
           "   -h --help              :  Print help message \n"
-<<<<<<< HEAD
           "   -k --scale_factor      :  scale factor \n"
           "   -w --warehouse_count   :  # of warehouses \n"
           "   -d --duration          :  execution duration \n"
@@ -41,19 +40,6 @@
   { "snapshot_duration", optional_argument, NULL, 's' },
   { "backend_count", optional_argument, NULL, 'b'},
   {NULL, 0, NULL, 0}
-=======
-          "   -b --backend_count     :  # of backends \n"
-          "   -d --duration          :  execution duration \n"
-          "   -k --scale_factor      :  scale factor \n"
-  );
-}
-
-static struct option opts[] = {
-    { "backend_count", optional_argument, NULL, 'b'},
-    { "duration", optional_argument, NULL, 'd' },
-    { "scale_factor", optional_argument, NULL, 'k' },
-    {NULL, 0, NULL, 0}
->>>>>>> e88ca2cd
 };
 
 void ValidateScaleFactor(const configuration &state) {
@@ -74,15 +60,9 @@
   LOG_INFO("%s : %d", "duration", state.duration);
 }
 
-<<<<<<< HEAD
 void ValidateWarehouseCount(const configuration &state) {
   if (state.warehouse_count <= 0) {
     LOG_ERROR("Invalid warehouse_count :: %d", state.warehouse_count);
-=======
-void ValidateBackendCount(const configuration &state) {
-  if (state.backend_count <= 0) {
-    LOG_ERROR("Invalid backend_count :: %d", state.backend_count);
->>>>>>> e88ca2cd
     exit(EXIT_FAILURE);
   }
 
@@ -93,29 +73,19 @@
 
   // Default Values
   state.scale_factor = 1;
-<<<<<<< HEAD
   state.warehouse_count = 1;
   state.duration = 10;
   state.snapshot_duration = 0.1;
   state.backend_count = 1;
-=======
-  state.duration = 1000;
-  state.backend_count = 2;
->>>>>>> e88ca2cd
 
   // Parse args
   while (1) {
     int idx = 0;
-<<<<<<< HEAD
     int c = getopt_long(argc, argv, "ah:k:w:d:s:b:", opts, &idx);
-=======
-    int c = getopt_long(argc, argv, "ah:b:d:k:", opts, &idx);
->>>>>>> e88ca2cd
 
     if (c == -1) break;
 
     switch (c) {
-<<<<<<< HEAD
       case 'k':
         state.scale_factor = atoi(optarg);
         break;
@@ -131,18 +101,6 @@
       case 'b':
         state.backend_count = atoi(optarg);
         break;
-=======
-      case 'b':
-        state.backend_count = atoi(optarg);
-        break;
-      case 'd':
-        state.duration = atoi(optarg);
-        break;
-      case 'k':
-        state.scale_factor = atoi(optarg);
-        break;
-
->>>>>>> e88ca2cd
       case 'h':
         Usage(stderr);
         exit(EXIT_FAILURE);
@@ -163,15 +121,9 @@
   state.new_orders_per_district = 900;         // 900
 
   // Print configuration
-<<<<<<< HEAD
   ValidateScaleFactor(state);
   ValidateWarehouseCount(state);
   ValidateBackendCount(state);
-=======
-  ValidateBackendCount(state);
-  ValidateScaleFactor(state);
-  ValidateDuration(state);
->>>>>>> e88ca2cd
 
 }
 
