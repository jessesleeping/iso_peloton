//===----------------------------------------------------------------------===//
//
//                         PelotonDB
//
// workload.cpp
//
// Identification: benchmark/tpcc/workload.cpp
//
// Copyright (c) 2015, Carnegie Mellon University Database Group
//
//===----------------------------------------------------------------------===//



#include <memory>
#include <string>
#include <unordered_map>
#include <vector>
#include <chrono>
#include <iostream>
#include <ctime>
#include <cassert>
#include <thread>
#include <algorithm>
#include <random>
#include <cstddef>
#include <limits>


#include "backend/benchmark/tpcc/tpcc_workload.h"
#include "backend/benchmark/tpcc/tpcc_configuration.h"
#include "backend/benchmark/tpcc/tpcc_loader.h"

#include "backend/catalog/manager.h"
#include "backend/catalog/schema.h"

#include "backend/common/types.h"
#include "backend/common/value.h"
#include "backend/common/value_factory.h"
#include "backend/common/logger.h"
#include "backend/common/timer.h"
#include "backend/common/generator.h"

#include "backend/concurrency/transaction.h"
#include "backend/concurrency/transaction_manager_factory.h"

#include "backend/executor/executor_context.h"
#include "backend/executor/abstract_executor.h"
#include "backend/executor/logical_tile.h"
#include "backend/executor/logical_tile_factory.h"
#include "backend/executor/materialization_executor.h"
#include "backend/executor/update_executor.h"
#include "backend/executor/index_scan_executor.h"
#include "backend/executor/insert_executor.h"

#include "backend/expression/abstract_expression.h"
#include "backend/expression/constant_value_expression.h"
#include "backend/expression/tuple_value_expression.h"
#include "backend/expression/comparison_expression.h"
#include "backend/expression/expression_util.h"
#include "backend/expression/container_tuple.h"

#include "backend/index/index_factory.h"

#include "backend/logging/log_manager.h"

#include "backend/planner/abstract_plan.h"
#include "backend/planner/materialization_plan.h"
#include "backend/planner/insert_plan.h"
#include "backend/planner/update_plan.h"
#include "backend/planner/index_scan_plan.h"

#include "backend/storage/data_table.h"
#include "backend/storage/table_factory.h"



namespace peloton {
namespace benchmark {
namespace tpcc {

// static Planner::IndexScanPlan &BuildItemIndexScanPlan() {
//   std::vector<oid_t> item_column_ids = {2, 3, 4}; // I_NAME, I_PRICE, I_DATA

//   // Create and set up index scan executor
//   std::vector<oid_t> item_key_column_ids = {0}; // I_ID
//   std::vector<ExpressionType> item_expr_types;
//   std::vector<Value> item_key_values;
//   std::vector<expression::AbstractExpression *> runtime_keys;

//   item_expr_types.push_back(
//     ExpressionType::EXPRESSION_TYPE_COMPARE_EQUAL);
//   item_key_values.push_back(ValueFactory::GetIntegerValue(item_id));

//   auto item_pkey_index = item_table->GetIndexWithOid(
//     item_table_pkey_index_oid);
  
//   planner::IndexScanPlan::IndexScanDesc item_index_scan_desc(
//     item_pkey_index, item_key_column_ids, item_expr_types,
//     item_key_values, runtime_keys);

//   // Create plan node.
//   auto predicate = nullptr;

//   static planner::IndexScanPlan item_index_scan_node(item_table, predicate,
//    item_column_ids,
//    item_index_scan_desc);
//   return item_index_scan_node;
// }





bool RunNewOrder(){
  /*
     "NEW_ORDER": {
     "getWarehouseTaxRate": "SELECT W_TAX FROM WAREHOUSE WHERE W_ID = ?", # w_id
     "getDistrict": "SELECT D_TAX, D_NEXT_O_ID FROM DISTRICT WHERE D_ID = ? AND D_W_ID = ?", # d_id, w_id
     "getCustomer": "SELECT C_DISCOUNT, C_LAST, C_CREDIT FROM CUSTOMER WHERE C_W_ID = ? AND C_D_ID = ? AND C_ID = ?", # w_id, d_id, c_id
     "incrementNextOrderId": "UPDATE DISTRICT SET D_NEXT_O_ID = ? WHERE D_ID = ? AND D_W_ID = ?", # d_next_o_id, d_id, w_id
     "createOrder": "INSERT INTO ORDERS (O_ID, O_D_ID, O_W_ID, O_C_ID, O_ENTRY_D, O_CARRIER_ID, O_OL_CNT, O_ALL_LOCAL) VALUES (?, ?, ?, ?, ?, ?, ?, ?)", # d_next_o_id, d_id, w_id, c_id, o_entry_d, o_carrier_id, o_ol_cnt, o_all_local
     "createNewOrder": "INSERT INTO NEW_ORDER (NO_O_ID, NO_D_ID, NO_W_ID) VALUES (?, ?, ?)", # o_id, d_id, w_id
     "getItemInfo": "SELECT I_PRICE, I_NAME, I_DATA FROM ITEM WHERE I_ID = ?", # ol_i_id
     "getStockInfo": "SELECT S_QUANTITY, S_DATA, S_YTD, S_ORDER_CNT, S_REMOTE_CNT, S_DIST_%02d FROM STOCK WHERE S_I_ID = ? AND S_W_ID = ?", # d_id, ol_i_id, ol_supply_w_id
     "updateStock": "UPDATE STOCK SET S_QUANTITY = ?, S_YTD = ?, S_ORDER_CNT = ?, S_REMOTE_CNT = ? WHERE S_I_ID = ? AND S_W_ID = ?", # s_quantity, s_order_cnt, s_remote_cnt, ol_i_id, ol_supply_w_id
     "createOrderLine": "INSERT INTO ORDER_LINE (OL_O_ID, OL_D_ID, OL_W_ID, OL_NUMBER, OL_I_ID, OL_SUPPLY_W_ID, OL_DELIVERY_D, OL_QUANTITY, OL_AMOUNT, OL_DIST_INFO) VALUES (?, ?, ?, ?, ?, ?, ?, ?, ?, ?)", # o_id, d_id, w_id, ol_number, ol_i_id, ol_supply_w_id, ol_quantity, ol_amount, ol_dist_info
     }
   */

<<<<<<< HEAD
//  LOG_INFO("-------------------------------------");
//
//  int warehouse_id = GetRandomInteger(0, state.warehouse_count - 1);
//  int district_id = GetRandomInteger(0, state.districts_per_warehouse - 1);
//  int customer_id = GetRandomInteger(0, state.customers_per_district);
//  int o_ol_cnt = GetRandomInteger(orders_min_ol_cnt, orders_max_ol_cnt);
//  //auto o_entry_ts = GetTimeStamp();
//
//  std::vector<int> i_ids, ol_w_ids, ol_qtys;
//  bool o_all_local = true;
//
//  for (auto ol_itr = 0; ol_itr < o_ol_cnt; ol_itr++) {
//    // in the original TPC-C benchmark, it is possible to read an item that does not exist.
//    // for simplicity, we ignore this case.
//    // this essentially makes the processing of NewOrder transaction more time-consuming.
//    i_ids.push_back(GetRandomInteger(0, state.item_count - 1));
//    bool remote = GetRandomBoolean(new_order_remote_txns);
//    ol_w_ids.push_back(warehouse_id);
//
//    if(remote == true) {
//      ol_w_ids[ol_itr] = GetRandomIntegerExcluding(0, state.warehouse_count - 1, warehouse_id);
//      o_all_local = false;
//    }
//
//    ol_qtys.push_back(GetRandomInteger(0, order_line_max_ol_quantity));
//  }
//
//  auto &txn_manager = concurrency::TransactionManagerFactory::GetInstance();
//  auto txn = txn_manager.BeginTransaction();
//
//  std::unique_ptr<executor::ExecutorContext> context(
//      new executor::ExecutorContext(txn));
//
//  //std::vector<float> i_prices;
//  LOG_INFO("getItemInfo": "SELECT I_PRICE, I_NAME, I_DATA FROM ITEM WHERE I_ID = ?");
//  for (auto item_id : i_ids) {
//    LOG_INFO("item_id: %d", int(item_id));
//
//    std::vector<oid_t> item_column_ids = {2, 3, 4}; // I_NAME, I_PRICE, I_DATA
//
//    // Create and set up index scan executor
//    std::vector<oid_t> item_key_column_ids = {0}; // I_ID
//    std::vector<ExpressionType> item_expr_types;
//    std::vector<Value> item_key_values;
//    std::vector<expression::AbstractExpression *> runtime_keys;
//
//    item_expr_types.push_back(
//      ExpressionType::EXPRESSION_TYPE_COMPARE_EQUAL);
//    item_key_values.push_back(ValueFactory::GetIntegerValue(item_id));
//
//    auto item_pkey_index = item_table->GetIndexWithOid(
//      item_table_pkey_index_oid);
//
//    planner::IndexScanPlan::IndexScanDesc item_index_scan_desc(
//      item_pkey_index, item_key_column_ids, item_expr_types,
//      item_key_values, runtime_keys);
//
//    // Create plan node.
//    auto predicate = nullptr;
//
//    planner::IndexScanPlan item_index_scan_node(item_table, predicate,
//     item_column_ids,
//     item_index_scan_desc);
//
//    executor::IndexScanExecutor item_index_scan_executor(&item_index_scan_node,
//      context.get());
//
//    auto gii_lists_values = ExecuteReadTest(&item_index_scan_executor);
//
//    if (txn->GetResult() != Result::RESULT_SUCCESS) {
//      txn_manager.AbortTransaction();
//      return false;
//    }
//
//    if (gii_lists_values.size() != 1) {
//      assert(false);
//    }
//
//  }
//
//
//  // getWarehouseTaxRate
//  LOG_INFO("getWarehouseTaxRate: SELECT W_TAX FROM WAREHOUSE WHERE W_ID = ?");
//
//  std::vector<oid_t> warehouse_column_ids = {7}; // W_TAX
//
//  // Create and set up index scan executor
//  std::vector<oid_t> warehouse_key_column_ids = {0}; // W_ID
//  std::vector<ExpressionType> warehouse_expr_types;
//  std::vector<Value> warehouse_key_values;
//  std::vector<expression::AbstractExpression *> runtime_keys;
//
//  warehouse_expr_types.push_back(
//      ExpressionType::EXPRESSION_TYPE_COMPARE_EQUAL);
//  warehouse_key_values.push_back(ValueFactory::GetSmallIntValue(warehouse_id));
//
//  auto warehouse_pkey_index = warehouse_table->GetIndexWithOid(
//      warehouse_table_pkey_index_oid);
//
//  planner::IndexScanPlan::IndexScanDesc warehouse_index_scan_desc(
//      warehouse_pkey_index, warehouse_key_column_ids, warehouse_expr_types,
//      warehouse_key_values, runtime_keys);
//
//  // Create plan node.
//  auto predicate = nullptr;
//
//  planner::IndexScanPlan warehouse_index_scan_node(warehouse_table, predicate,
//                                                   warehouse_column_ids,
//                                                   warehouse_index_scan_desc);
//
//  executor::IndexScanExecutor warehouse_index_scan_executor(&warehouse_index_scan_node,
//                                                            context.get());
//
//  auto gwtr_lists_values = ExecuteReadTest(&warehouse_index_scan_executor);
//
//  if (txn->GetResult() != Result::RESULT_SUCCESS) {
//    txn_manager.AbortTransaction();
//    return false;
//  }
//
//  if (gwtr_lists_values.size() != 1) {
//    assert(false);
//  }
//
//  auto w_tax = gwtr_lists_values[0][0];
//
//  LOG_INFO("w_tax: %lf", w_tax.GetDouble());
//
//
//  // getDistrict
//  LOG_INFO("getDistrict: SELECT D_TAX, D_NEXT_O_ID FROM DISTRICT WHERE D_ID = ? AND D_W_ID = ?");
//
//  std::vector<oid_t> district_column_ids = {8, 10}; // D_TAX, D_NEXT_O_ID
//
//  // Create and set up index scan executor
//  std::vector<oid_t> district_key_column_ids = {0, 1}; // D_ID, D_W_ID
//  std::vector<ExpressionType> district_expr_types;
//  std::vector<Value> district_key_values;
//
//  district_expr_types.push_back(
//      ExpressionType::EXPRESSION_TYPE_COMPARE_EQUAL);
//  district_expr_types.push_back(
//      ExpressionType::EXPRESSION_TYPE_COMPARE_EQUAL);
//  district_key_values.push_back(ValueFactory::GetTinyIntValue(district_id));
//  district_key_values.push_back(ValueFactory::GetSmallIntValue(warehouse_id));
//
//  auto district_pkey_index = district_table->GetIndexWithOid(
//      district_table_pkey_index_oid);
//
//  planner::IndexScanPlan::IndexScanDesc district_index_scan_desc(
//      district_pkey_index, district_key_column_ids, district_expr_types,
//      district_key_values, runtime_keys);
//
//  // Create plan node.
//  planner::IndexScanPlan district_index_scan_node(district_table, predicate,
//                                                  district_column_ids,
//                                                  district_index_scan_desc);
//  executor::IndexScanExecutor district_index_scan_executor(&district_index_scan_node,
//                                                           context.get());
//
//  auto gd_lists_values = ExecuteReadTest(&district_index_scan_executor);
//
//  if (txn->GetResult() != Result::RESULT_SUCCESS) {
//    txn_manager.AbortTransaction();
//    return false;
//  }
//
//  if (gd_lists_values.size() != 1) {
//    assert(false);
//  }
//
//  auto d_tax = gd_lists_values[0][0];
//  auto d_next_o_id = gd_lists_values[0][1];
//  LOG_INFO("d_tax: %lf, d_next_o_id: %d", d_tax.GetDouble(), d_next_o_id.GetInteger());
//  //LOG_TRACE("D_TAX: %d", d_tax);
//  //LOG_TRACE("D_NEXT_O_ID: %d", d_next_o_id);
//
//
//  // getCustomer
//  LOG_INFO("getCustomer: SELECT C_DISCOUNT, C_LAST, C_CREDIT FROM CUSTOMER WHERE C_W_ID = ? AND C_D_ID = ? AND C_ID = ?");
//
//  std::vector<oid_t> customer_column_ids = {5, 13, 15}; // C_LAST, C_CREDIT, C_DISCOUNT
//
//  // Create and set up index scan executor
//  std::vector<oid_t> customer_key_column_ids = {0, 1, 2}; // C_ID, C_D_ID, C_W_ID
//  std::vector<ExpressionType> customer_expr_types;
//  std::vector<Value> customer_key_values;
//
//  customer_expr_types.push_back(
//      ExpressionType::EXPRESSION_TYPE_COMPARE_EQUAL);
//  customer_expr_types.push_back(
//      ExpressionType::EXPRESSION_TYPE_COMPARE_EQUAL);
//  customer_expr_types.push_back(
//      ExpressionType::EXPRESSION_TYPE_COMPARE_EQUAL);
//  customer_key_values.push_back(ValueFactory::GetIntegerValue(customer_id));
//  customer_key_values.push_back(ValueFactory::GetTinyIntValue(district_id));
//  customer_key_values.push_back(ValueFactory::GetSmallIntValue(warehouse_id));
//
//  auto customer_pkey_index = customer_table->GetIndexWithOid(
//      customer_table_pkey_index_oid);
//
//  planner::IndexScanPlan::IndexScanDesc customer_index_scan_desc(
//      customer_pkey_index, customer_key_column_ids, customer_expr_types,
//      customer_key_values, runtime_keys);
//
//  // Create plan node.
//  planner::IndexScanPlan customer_index_scan_node(customer_table, predicate,
//                                                  customer_column_ids,
//                                                  customer_index_scan_desc);
//  executor::IndexScanExecutor customer_index_scan_executor(&customer_index_scan_node,
//                                                           context.get());
//
//  auto gc_lists_values = ExecuteReadTest(&customer_index_scan_executor);
//
//  if (txn->GetResult() != Result::RESULT_SUCCESS) {
//    txn_manager.AbortTransaction();
//    return false;
//  }
//
//  if (gc_lists_values.size() != 1) {
//    assert(false);
//  }
//
//  // auto c_last = gd_lists_values[0][0];
//  // auto c_credit = gd_lists_values[0][1];
//  // auto c_discount = gd_lists_values[0][2];
//
//  //LOG_TRACE("D_TAX: %d", d_tax);
//  //LOG_TRACE("D_NEXT_O_ID: %d", d_next_o_id);
//
//
//  // incrementNextOrderId
//  LOG_INFO("incrementNextOrderId: UPDATE DISTRICT SET D_NEXT_O_ID = ? WHERE D_ID = ? AND D_W_ID = ?");
//
//  std::vector<oid_t> district_update_column_ids = {10}; // D_NEXT_O_ID
//
//  // Create plan node.
//  planner::IndexScanPlan district_update_index_scan_node(district_table, predicate,
//                                                         district_update_column_ids,
//                                                         district_index_scan_desc);
//  executor::IndexScanExecutor district_update_index_scan_executor(&district_update_index_scan_node,
//                                                           context.get());
//
//  int district_update_value = d_next_o_id.GetInteger() + 1;
//
//  planner::ProjectInfo::TargetList district_target_list;
//  planner::ProjectInfo::DirectMapList district_direct_map_list;
//
//  // Update the last attribute
//  for (oid_t col_itr = 0; col_itr < 10; col_itr++) {
//      district_direct_map_list.emplace_back(col_itr,
//                                   std::pair<oid_t, oid_t>(0, col_itr));
//  }
//
//  Value district_update_val = ValueFactory::GetIntegerValue(district_update_value);
//  district_target_list.emplace_back(
//      10, expression::ExpressionUtil::ConstantValueFactory(district_update_val));
//
//  std::unique_ptr<const planner::ProjectInfo> district_project_info(
//      new planner::ProjectInfo(std::move(district_target_list),
//                               std::move(district_direct_map_list)));
//  planner::UpdatePlan district_update_node(district_table, std::move(district_project_info));
//
//  executor::UpdateExecutor district_update_executor(&district_update_node, context.get());
//  district_update_executor.AddChild(&district_update_index_scan_executor);
//
//  ExecuteUpdateTest(&district_update_executor);
//
//  if (txn->GetResult() != Result::RESULT_SUCCESS) {
//    txn_manager.AbortTransaction();
//    return false;
//  }
//
//
//
//  LOG_INFO("createOrder: INSERT INTO ORDERS (O_ID, O_D_ID, O_W_ID, O_C_ID, O_ENTRY_D, O_CARRIER_ID, O_OL_CNT, O_ALL_LOCAL)");
//
//
//  std::unique_ptr<storage::Tuple> orders_tuple(new storage::Tuple(orders_table->GetSchema(), true));
//
//  // O_ID
//  orders_tuple->SetValue(0, ValueFactory::GetIntegerValue(d_next_o_id.GetInteger()), nullptr);
//  // O_C_ID
//  orders_tuple->SetValue(1, ValueFactory::GetIntegerValue(customer_id), nullptr);
//  // O_D_ID
//  orders_tuple->SetValue(2, ValueFactory::GetTinyIntValue(district_id), nullptr);
//  // O_W_ID
//  orders_tuple->SetValue(3, ValueFactory::GetSmallIntValue(warehouse_id), nullptr);
//  // O_ENTRY_D
//  //auto o_entry_d = GetTimeStamp();
//  orders_tuple->SetValue(4, ValueFactory::GetTimestampValue(1) , nullptr);
//  // O_CARRIER_ID
//  orders_tuple->SetValue(5, ValueFactory::GetIntegerValue(0), nullptr);
//  // O_OL_CNT
//  orders_tuple->SetValue(6, ValueFactory::GetIntegerValue(o_ol_cnt), nullptr);
//  // O_ALL_LOCAL
//  orders_tuple->SetValue(7, ValueFactory::GetIntegerValue(o_all_local), nullptr);
//
//  planner::InsertPlan orders_node(orders_table, std::move(orders_tuple));
//  executor::InsertExecutor orders_executor(&orders_node, context.get());
//  orders_executor.Execute();
//
//
//  LOG_INFO("createNewOrder: INSERT INTO NEW_ORDER (NO_O_ID, NO_D_ID, NO_W_ID) VALUES (?, ?, ?)");
//  std::unique_ptr<storage::Tuple> new_order_tuple(new storage::Tuple(new_order_table->GetSchema(), true));
//
//  // NO_O_ID
//  new_order_tuple->SetValue(0, ValueFactory::GetIntegerValue(d_next_o_id.GetInteger()), nullptr);
//  // NO_D_ID
//  new_order_tuple->SetValue(1, ValueFactory::GetTinyIntValue(district_id), nullptr);
//  // NO_W_ID
//  new_order_tuple->SetValue(2, ValueFactory::GetSmallIntValue(warehouse_id), nullptr);
//
//  planner::InsertPlan new_order_node(new_order_table, std::move(new_order_tuple));
//  executor::InsertExecutor new_order_executor(&new_order_node, context.get());
//  new_order_executor.Execute();
//
//
//  for (size_t i = 0; i < i_ids.size(); ++i) {
//    int item_id = i_ids.at(i);
//    int ol_w_id = ol_w_ids.at(i);
//    int ol_qty = ol_qtys.at(i);
//    LOG_INFO("getStockInfo: SELECT S_QUANTITY, S_DATA, S_YTD, S_ORDER_CNT, S_REMOTE_CNT, S_DIST_\%02d FROM STOCK WHERE S_I_ID = ? AND S_W_ID = ?");
//
//    std::vector<oid_t> stock_column_ids = {2, oid_t(3 + district_id), 13, 14, 15, 16}; // S_QUANTITY, S_DIST_%02d, S_YTD, S_ORDER_CNT, S_REMOTE_CNT, S_DATA
//
//    // Create and set up index scan executor
//    std::vector<oid_t> stock_key_column_ids = {0, 1}; // S_I_ID, S_W_ID
//    std::vector<ExpressionType> stock_expr_types;
//    std::vector<Value> stock_key_values;
//    std::vector<expression::AbstractExpression *> runtime_keys;
//
//    stock_expr_types.push_back(
//        ExpressionType::EXPRESSION_TYPE_COMPARE_EQUAL);
//    stock_expr_types.push_back(
//        ExpressionType::EXPRESSION_TYPE_COMPARE_EQUAL);
//    stock_key_values.push_back(ValueFactory::GetTinyIntValue(item_id));
//    stock_key_values.push_back(ValueFactory::GetSmallIntValue(ol_w_id));
//
//    auto stock_pkey_index = stock_table->GetIndexWithOid(
//        stock_table_pkey_index_oid);
//
//    planner::IndexScanPlan::IndexScanDesc stock_index_scan_desc(
//        stock_pkey_index, stock_key_column_ids, stock_expr_types,
//        stock_key_values, runtime_keys);
//
//    // Create plan node.
//    auto predicate = nullptr;
//
//    planner::IndexScanPlan stock_index_scan_node(stock_table, predicate,
//                                                 stock_column_ids,
//                                                 stock_index_scan_desc);
//
//    executor::IndexScanExecutor stock_index_scan_executor(&stock_index_scan_node,
//                                                              context.get());
//
//    auto gsi_lists_values = ExecuteReadTest(&stock_index_scan_executor);
//
//    if (txn->GetResult() != Result::RESULT_SUCCESS) {
//      txn_manager.AbortTransaction();
//      return false;
//    }
//
//    if (gsi_lists_values.size() != 1) {
//      assert(false);
//    }
//
//    int s_quantity = gsi_lists_values[0][0].GetInteger();
//
//    if (s_quantity >= ol_qty + 10) {
//      s_quantity = s_quantity - ol_qty;
//    } else {
//      s_quantity = s_quantity + 91 - ol_qty;
//    }
//
//    Value s_data = gsi_lists_values[0][1];
//
//    int s_ytd = gsi_lists_values[0][2].GetInteger() + ol_qty;
//
//    int s_order_cnt = gsi_lists_values[0][3].GetInteger() + 1;
//
//    int s_remote_cnt = gsi_lists_values[0][4].GetInteger();
//
//    if (ol_w_id != warehouse_id) {
//      s_remote_cnt += 1;
//    }
//
//    LOG_INFO("updateStock: UPDATE STOCK SET S_QUANTITY = ?, S_YTD = ?, S_ORDER_CNT = ?, S_REMOTE_CNT = ? WHERE S_I_ID = ? AND S_W_ID = ?");
//
//    std::vector<oid_t> stock_update_column_ids = {2, 13, 14, 15}; // S_QUANTITY, S_YTD, S_ORDER_CNT, S_REMOTE_CNT
//
//    // Create plan node.
//    planner::IndexScanPlan stock_update_index_scan_node(stock_table, predicate,
//                                                           stock_update_column_ids,
//                                                           stock_index_scan_desc);
//    executor::IndexScanExecutor stock_update_index_scan_executor(&stock_update_index_scan_node,
//                                                             context.get());
//
//    planner::ProjectInfo::TargetList stock_target_list;
//    planner::ProjectInfo::DirectMapList stock_direct_map_list;
//
//    // Update the last attribute
//    for (oid_t col_itr = 0; col_itr < 17; col_itr++) {
//      if (col_itr != 2 && col_itr != 13 && col_itr != 14 && col_itr != 15) {
//        stock_direct_map_list.emplace_back(col_itr,
//                                     std::pair<oid_t, oid_t>(0, col_itr));
//      }
//    }
//
//    stock_target_list.emplace_back(
//        2, expression::ExpressionUtil::ConstantValueFactory(ValueFactory::GetIntegerValue(s_quantity)));
//    stock_target_list.emplace_back(
//        13, expression::ExpressionUtil::ConstantValueFactory(ValueFactory::GetIntegerValue(s_ytd)));
//    stock_target_list.emplace_back(
//        14, expression::ExpressionUtil::ConstantValueFactory(ValueFactory::GetIntegerValue(s_order_cnt)));
//    stock_target_list.emplace_back(
//        15, expression::ExpressionUtil::ConstantValueFactory(ValueFactory::GetIntegerValue(s_remote_cnt)));
//
//    std::unique_ptr<const planner::ProjectInfo> stock_project_info(
//        new planner::ProjectInfo(std::move(stock_target_list),
//                                 std::move(stock_direct_map_list)));
//    planner::UpdatePlan stock_update_node(stock_table, std::move(stock_project_info));
//
//    executor::UpdateExecutor stock_update_executor(&stock_update_node, context.get());
//    stock_update_executor.AddChild(&stock_update_index_scan_executor);
//
//    ExecuteUpdateTest(&stock_update_executor);
//
//    if (txn->GetResult() != Result::RESULT_SUCCESS) {
//      txn_manager.AbortTransaction();
//      return false;
//    }
//
//    // the original benchmark requires check constraints.
//    // however, we ignored here.
//    // it does not influence the performance.
//    // if i_data.find(constants.ORIGINAL_STRING) != -1 and s_data.find(constants.ORIGINAL_STRING) != -1:
//    // brand_generic = 'B'
//    // else:
//    // brand_generic = 'G'
//
//    LOG_INFO("createOrderLine: INSERT INTO ORDER_LINE (OL_O_ID, OL_D_ID, OL_W_ID, OL_NUMBER, OL_I_ID, OL_SUPPLY_W_ID, OL_DELIVERY_D, OL_QUANTITY, OL_AMOUNT, OL_DIST_INFO) VALUES (?, ?, ?, ?, ?, ?, ?, ?, ?, ?)");
//
//
//    std::unique_ptr<storage::Tuple> order_line_tuple(new storage::Tuple(order_line_table->GetSchema(), true));
//
//    // OL_O_ID
//    order_line_tuple->SetValue(0, ValueFactory::GetIntegerValue(d_next_o_id.GetInteger()), nullptr);
//    // OL_D_ID
//    order_line_tuple->SetValue(1, ValueFactory::GetTinyIntValue(district_id), nullptr);
//    // OL_W_ID
//    order_line_tuple->SetValue(2, ValueFactory::GetSmallIntValue(warehouse_id), nullptr);
//    // OL_NUMBER
//    order_line_tuple->SetValue(3, ValueFactory::GetIntegerValue(i), nullptr);
//    // OL_I_ID
//    order_line_tuple->SetValue(4, ValueFactory::GetIntegerValue(item_id), nullptr);
//    // OL_SUPPLY_W_ID
//    order_line_tuple->SetValue(5, ValueFactory::GetSmallIntValue(ol_w_id), nullptr);
//    // OL_DELIVERY_D
//    order_line_tuple->SetValue(6, ValueFactory::GetTimestampValue(1) , nullptr);
//    // OL_QUANTITY
//    order_line_tuple->SetValue(7, ValueFactory::GetIntegerValue(ol_qty), nullptr);
//    // OL_AMOUNT
//    // TODO: workaround!!! I don't know how to get float from Value.
//    order_line_tuple->SetValue(8, ValueFactory::GetDoubleValue(0), nullptr);
//    // OL_DIST_INFO
//    order_line_tuple->SetValue(9, s_data, nullptr);
//
//    planner::InsertPlan order_line_node(order_line_table, std::move(order_line_tuple));
//    executor::InsertExecutor order_line_executor(&order_line_node, context.get());
//    order_line_executor.Execute();
//
//  }
//
//  // transaction passed execution.
//  assert(txn->GetResult() == Result::RESULT_SUCCESS);
//
//  auto result = txn_manager.CommitTransaction();
//
//  if (result == Result::RESULT_SUCCESS) {
//    // transaction passed commitment.
//    // auto d_tax = gd_lists_values[0][0];
//    // LOG_TRACE("D_TAX: %d", d_tax);
//    // auto d_next_o_id = gd_lists_values[0][1];
//    // LOG_TRACE("D_NEXT_O_ID: %d", d_next_o_id);
//
//    return true;
//
//  } else {
//    // transaction failed commitment.
//    assert(result == Result::RESULT_ABORTED ||
//           result == Result::RESULT_FAILURE);
//    return false;
//  }
  return false;
=======
  LOG_INFO("-------------------------------------");

/////////////////////////////////////////////////////////
// PREPARE ARGUMENTS
/////////////////////////////////////////////////////////

  int warehouse_id = GetRandomInteger(0, state.warehouse_count - 1);
  int district_id = GetRandomInteger(0, state.districts_per_warehouse - 1);
  // FIXME: minus one here?
  int customer_id = GetRandomInteger(0, state.customers_per_district - 1);
  int o_ol_cnt = GetRandomInteger(orders_min_ol_cnt, orders_max_ol_cnt);
  //auto o_entry_ts = GetTimeStamp();

  std::vector<int> i_ids, ol_w_ids, ol_qtys;
  bool o_all_local = true;

  for (auto ol_itr = 0; ol_itr < o_ol_cnt; ol_itr++) {
    // in the original TPC-C benchmark, it is possible to read an item that does not exist.
    // for simplicity, we ignore this case.
    // this essentially makes the processing of NewOrder transaction more time-consuming.
    i_ids.push_back(GetRandomInteger(0, state.item_count - 1));
    bool remote = GetRandomBoolean(new_order_remote_txns);
    ol_w_ids.push_back(warehouse_id);

    if(remote == true) {
      ol_w_ids[ol_itr] = GetRandomIntegerExcluding(0, state.warehouse_count - 1, warehouse_id);
      o_all_local = false;
    }

    ol_qtys.push_back(GetRandomInteger(0, order_line_max_ol_quantity));
  }


/////////////////////////////////////////////////////////
// BEGIN TRANSACTION
/////////////////////////////////////////////////////////
  auto &txn_manager = concurrency::TransactionManagerFactory::GetInstance();
  auto txn = txn_manager.BeginTransaction();

  std::unique_ptr<executor::ExecutorContext> context(
      new executor::ExecutorContext(txn));


  //std::vector<float> i_prices;
  LOG_INFO("getItemInfo: SELECT I_PRICE, I_NAME, I_DATA FROM ITEM WHERE I_ID = ?");
  for (auto item_id : i_ids) {
    LOG_INFO("item_id: %d", int(item_id));

//    Planner::IndexScanPlan &item_index_scan_node = BuildItemIndexScanPlan();



  std::vector<oid_t> item_column_ids = {2, 3, 4}; // I_NAME, I_PRICE, I_DATA

  // Create and set up index scan executor
  std::vector<oid_t> item_key_column_ids = {0}; // I_ID
  std::vector<ExpressionType> item_expr_types;
  std::vector<Value> item_key_values;
  std::vector<expression::AbstractExpression *> runtime_keys;

  item_expr_types.push_back(
    ExpressionType::EXPRESSION_TYPE_COMPARE_EQUAL);
  item_key_values.push_back(ValueFactory::GetIntegerValue(item_id));

  auto item_pkey_index = item_table->GetIndexWithOid(
    item_table_pkey_index_oid);
  
  planner::IndexScanPlan::IndexScanDesc item_index_scan_desc(
    item_pkey_index, item_key_column_ids, item_expr_types,
    item_key_values, runtime_keys);

  // Create plan node.
  auto predicate = nullptr;

  static planner::IndexScanPlan item_index_scan_node(item_table, predicate,
   item_column_ids,
   item_index_scan_desc);  




    executor::IndexScanExecutor item_index_scan_executor(&item_index_scan_node,
      context.get());

    auto gii_lists_values = ExecuteReadTest(&item_index_scan_executor);

    if (txn->GetResult() != Result::RESULT_SUCCESS) {
      txn_manager.AbortTransaction();
      return false;
    }

    if (gii_lists_values.size() != 1) {
      assert(false);
    }

  }


  // getWarehouseTaxRate
  LOG_INFO("getWarehouseTaxRate: SELECT W_TAX FROM WAREHOUSE WHERE W_ID = ?");
  
  std::vector<oid_t> warehouse_column_ids = {7}; // W_TAX

  // Create and set up index scan executor
  std::vector<oid_t> warehouse_key_column_ids = {0}; // W_ID
  std::vector<ExpressionType> warehouse_expr_types;
  std::vector<Value> warehouse_key_values;
  std::vector<expression::AbstractExpression *> runtime_keys;

  warehouse_expr_types.push_back(
      ExpressionType::EXPRESSION_TYPE_COMPARE_EQUAL);
  warehouse_key_values.push_back(ValueFactory::GetSmallIntValue(warehouse_id));

  auto warehouse_pkey_index = warehouse_table->GetIndexWithOid(
      warehouse_table_pkey_index_oid);
  
  planner::IndexScanPlan::IndexScanDesc warehouse_index_scan_desc(
      warehouse_pkey_index, warehouse_key_column_ids, warehouse_expr_types,
      warehouse_key_values, runtime_keys);

  // Create plan node.
  auto predicate = nullptr;

  planner::IndexScanPlan warehouse_index_scan_node(warehouse_table, predicate,
                                                   warehouse_column_ids,
                                                   warehouse_index_scan_desc);

  executor::IndexScanExecutor warehouse_index_scan_executor(&warehouse_index_scan_node,
                                                            context.get());

  auto gwtr_lists_values = ExecuteReadTest(&warehouse_index_scan_executor);

  if (txn->GetResult() != Result::RESULT_SUCCESS) {
    txn_manager.AbortTransaction();
    return false;
  }

  if (gwtr_lists_values.size() != 1) {
    assert(false);
  }

  auto w_tax = gwtr_lists_values[0][0];

  LOG_INFO("w_tax: %lf", w_tax.GetDouble());


  // getDistrict
  LOG_INFO("getDistrict: SELECT D_TAX, D_NEXT_O_ID FROM DISTRICT WHERE D_ID = ? AND D_W_ID = ?");

  std::vector<oid_t> district_column_ids = {8, 10}; // D_TAX, D_NEXT_O_ID

  // Create and set up index scan executor
  std::vector<oid_t> district_key_column_ids = {0, 1}; // D_ID, D_W_ID
  std::vector<ExpressionType> district_expr_types;
  std::vector<Value> district_key_values;

  district_expr_types.push_back(
      ExpressionType::EXPRESSION_TYPE_COMPARE_EQUAL);
  district_expr_types.push_back(
      ExpressionType::EXPRESSION_TYPE_COMPARE_EQUAL);
  district_key_values.push_back(ValueFactory::GetTinyIntValue(district_id));
  district_key_values.push_back(ValueFactory::GetSmallIntValue(warehouse_id));

  auto district_pkey_index = district_table->GetIndexWithOid(
      district_table_pkey_index_oid);

  planner::IndexScanPlan::IndexScanDesc district_index_scan_desc(
      district_pkey_index, district_key_column_ids, district_expr_types,
      district_key_values, runtime_keys);

  // Create plan node.
  planner::IndexScanPlan district_index_scan_node(district_table, predicate,
                                                  district_column_ids,
                                                  district_index_scan_desc);
  executor::IndexScanExecutor district_index_scan_executor(&district_index_scan_node,
                                                           context.get());

  auto gd_lists_values = ExecuteReadTest(&district_index_scan_executor);

  if (txn->GetResult() != Result::RESULT_SUCCESS) {
    txn_manager.AbortTransaction();
    return false;
  }

  if (gd_lists_values.size() != 1) {
    assert(false);
  }

  auto d_tax = gd_lists_values[0][0];
  auto d_next_o_id = gd_lists_values[0][1];
  LOG_INFO("d_tax: %lf, d_next_o_id: %d", d_tax.GetDouble(), d_next_o_id.GetInteger());
  //LOG_TRACE("D_TAX: %d", d_tax);
  //LOG_TRACE("D_NEXT_O_ID: %d", d_next_o_id);


  // getCustomer
  LOG_INFO("getCustomer: SELECT C_DISCOUNT, C_LAST, C_CREDIT FROM CUSTOMER WHERE C_W_ID = ? AND C_D_ID = ? AND C_ID = ?");

  std::vector<oid_t> customer_column_ids = {5, 13, 15}; // C_LAST, C_CREDIT, C_DISCOUNT

  // Create and set up index scan executor
  std::vector<oid_t> customer_key_column_ids = {0, 1, 2}; // C_ID, C_D_ID, C_W_ID
  std::vector<ExpressionType> customer_expr_types;
  std::vector<Value> customer_key_values;

  customer_expr_types.push_back(
      ExpressionType::EXPRESSION_TYPE_COMPARE_EQUAL);
  customer_expr_types.push_back(
      ExpressionType::EXPRESSION_TYPE_COMPARE_EQUAL);
  customer_expr_types.push_back(
      ExpressionType::EXPRESSION_TYPE_COMPARE_EQUAL);
  customer_key_values.push_back(ValueFactory::GetIntegerValue(customer_id));
  customer_key_values.push_back(ValueFactory::GetTinyIntValue(district_id));
  customer_key_values.push_back(ValueFactory::GetSmallIntValue(warehouse_id));

  auto customer_pkey_index = customer_table->GetIndexWithOid(
      customer_table_pkey_index_oid);

  planner::IndexScanPlan::IndexScanDesc customer_index_scan_desc(
      customer_pkey_index, customer_key_column_ids, customer_expr_types,
      customer_key_values, runtime_keys);

  // Create plan node.
  planner::IndexScanPlan customer_index_scan_node(customer_table, predicate,
                                                  customer_column_ids,
                                                  customer_index_scan_desc);
  executor::IndexScanExecutor customer_index_scan_executor(&customer_index_scan_node,
                                                           context.get());

  auto gc_lists_values = ExecuteReadTest(&customer_index_scan_executor);

  if (txn->GetResult() != Result::RESULT_SUCCESS) {
    txn_manager.AbortTransaction();
    return false;
  }

  if (gc_lists_values.size() != 1) {
    assert(false);
  }

  // auto c_last = gd_lists_values[0][0];
  // auto c_credit = gd_lists_values[0][1];
  // auto c_discount = gd_lists_values[0][2];

  //LOG_TRACE("D_TAX: %d", d_tax);
  //LOG_TRACE("D_NEXT_O_ID: %d", d_next_o_id);


  // incrementNextOrderId
  LOG_INFO("incrementNextOrderId: UPDATE DISTRICT SET D_NEXT_O_ID = ? WHERE D_ID = ? AND D_W_ID = ?");
  // NOTE: why it is different from ycsb update, where all columns ids are 
  // in this vector
  std::vector<oid_t> district_update_column_ids = {10}; // D_NEXT_O_ID

  // Create plan node.
  planner::IndexScanPlan district_update_index_scan_node(district_table, predicate,
                                                         district_update_column_ids,
                                                         district_index_scan_desc);
  executor::IndexScanExecutor district_update_index_scan_executor(&district_update_index_scan_node,
                                                           context.get());

  int district_update_value = d_next_o_id.GetInteger() + 1;

  planner::ProjectInfo::TargetList district_target_list;
  planner::ProjectInfo::DirectMapList district_direct_map_list;

  // Update the last attribute
  for (oid_t col_itr = 0; col_itr < 10; col_itr++) {
      district_direct_map_list.emplace_back(col_itr,
                                   std::pair<oid_t, oid_t>(0, col_itr));
  }

  Value district_update_val = ValueFactory::GetIntegerValue(district_update_value);
  district_target_list.emplace_back(
      10, expression::ExpressionUtil::ConstantValueFactory(district_update_val));

  std::unique_ptr<const planner::ProjectInfo> district_project_info(
      new planner::ProjectInfo(std::move(district_target_list),
                               std::move(district_direct_map_list)));
  planner::UpdatePlan district_update_node(district_table, std::move(district_project_info));

  executor::UpdateExecutor district_update_executor(&district_update_node, context.get());
  district_update_executor.AddChild(&district_update_index_scan_executor);

  ExecuteUpdateTest(&district_update_executor);

  if (txn->GetResult() != Result::RESULT_SUCCESS) {
    txn_manager.AbortTransaction();
    return false;
  }



  LOG_INFO("createOrder: INSERT INTO ORDERS (O_ID, O_D_ID, O_W_ID, O_C_ID, O_ENTRY_D, O_CARRIER_ID, O_OL_CNT, O_ALL_LOCAL)");


  std::unique_ptr<storage::Tuple> orders_tuple(new storage::Tuple(orders_table->GetSchema(), true));

  // O_ID
  orders_tuple->SetValue(0, ValueFactory::GetIntegerValue(d_next_o_id.GetInteger()), nullptr);
  // O_C_ID
  orders_tuple->SetValue(1, ValueFactory::GetIntegerValue(customer_id), nullptr);
  // O_D_ID
  orders_tuple->SetValue(2, ValueFactory::GetTinyIntValue(district_id), nullptr);
  // O_W_ID
  orders_tuple->SetValue(3, ValueFactory::GetSmallIntValue(warehouse_id), nullptr);
  // O_ENTRY_D
  //auto o_entry_d = GetTimeStamp();
  orders_tuple->SetValue(4, ValueFactory::GetTimestampValue(1) , nullptr);
  // O_CARRIER_ID
  orders_tuple->SetValue(5, ValueFactory::GetIntegerValue(0), nullptr);
  // O_OL_CNT
  orders_tuple->SetValue(6, ValueFactory::GetIntegerValue(o_ol_cnt), nullptr);
  // O_ALL_LOCAL
  orders_tuple->SetValue(7, ValueFactory::GetIntegerValue(o_all_local), nullptr);

  planner::InsertPlan orders_node(orders_table, std::move(orders_tuple));
  executor::InsertExecutor orders_executor(&orders_node, context.get());
  orders_executor.Execute();

  
  LOG_INFO("createNewOrder: INSERT INTO NEW_ORDER (NO_O_ID, NO_D_ID, NO_W_ID) VALUES (?, ?, ?)");
  std::unique_ptr<storage::Tuple> new_order_tuple(new storage::Tuple(new_order_table->GetSchema(), true));

  // NO_O_ID
  new_order_tuple->SetValue(0, ValueFactory::GetIntegerValue(d_next_o_id.GetInteger()), nullptr);
  // NO_D_ID
  new_order_tuple->SetValue(1, ValueFactory::GetTinyIntValue(district_id), nullptr);
  // NO_W_ID
  new_order_tuple->SetValue(2, ValueFactory::GetSmallIntValue(warehouse_id), nullptr);

  planner::InsertPlan new_order_node(new_order_table, std::move(new_order_tuple));
  executor::InsertExecutor new_order_executor(&new_order_node, context.get());
  new_order_executor.Execute();


  for (size_t i = 0; i < i_ids.size(); ++i) {
    int item_id = i_ids.at(i);
    int ol_w_id = ol_w_ids.at(i);
    int ol_qty = ol_qtys.at(i);
    
    LOG_INFO("getStockInfo: SELECT S_QUANTITY, S_DATA, S_YTD, S_ORDER_CNT, S_REMOTE_CNT, S_DIST_? FROM STOCK WHERE S_I_ID = ? AND S_W_ID = ?");

    std::vector<oid_t> stock_column_ids = {2, oid_t(3 + district_id), 13, 14, 15, 16}; // S_QUANTITY, S_DIST_%02d, S_YTD, S_ORDER_CNT, S_REMOTE_CNT, S_DATA

    // Create and set up index scan executor
    std::vector<oid_t> stock_key_column_ids = {0, 1}; // S_I_ID, S_W_ID
    std::vector<ExpressionType> stock_expr_types;
    std::vector<Value> stock_key_values;
    std::vector<expression::AbstractExpression *> runtime_keys;

    stock_expr_types.push_back(
        ExpressionType::EXPRESSION_TYPE_COMPARE_EQUAL);
    stock_expr_types.push_back(
        ExpressionType::EXPRESSION_TYPE_COMPARE_EQUAL);
    stock_key_values.push_back(ValueFactory::GetTinyIntValue(item_id));
    stock_key_values.push_back(ValueFactory::GetSmallIntValue(ol_w_id));

    auto stock_pkey_index = stock_table->GetIndexWithOid(
        stock_table_pkey_index_oid);
    
    planner::IndexScanPlan::IndexScanDesc stock_index_scan_desc(
        stock_pkey_index, stock_key_column_ids, stock_expr_types,
        stock_key_values, runtime_keys);

    // Create plan node.
    auto predicate = nullptr;

    planner::IndexScanPlan stock_index_scan_node(stock_table, predicate,
                                                 stock_column_ids,
                                                 stock_index_scan_desc);

    executor::IndexScanExecutor stock_index_scan_executor(&stock_index_scan_node,
                                                              context.get());

    auto gsi_lists_values = ExecuteReadTest(&stock_index_scan_executor);

    if (txn->GetResult() != Result::RESULT_SUCCESS) {
      txn_manager.AbortTransaction();
      return false;
    }

    if (gsi_lists_values.size() != 1) {
      assert(false);
    }

    int s_quantity = gsi_lists_values[0][0].GetInteger();

    if (s_quantity >= ol_qty + 10) {
      s_quantity = s_quantity - ol_qty;
    } else {
      s_quantity = s_quantity + 91 - ol_qty;
    }

    Value s_data = gsi_lists_values[0][1];

    int s_ytd = gsi_lists_values[0][2].GetInteger() + ol_qty;

    int s_order_cnt = gsi_lists_values[0][3].GetInteger() + 1;

    int s_remote_cnt = gsi_lists_values[0][4].GetInteger();

    if (ol_w_id != warehouse_id) {
      s_remote_cnt += 1;
    }

    LOG_INFO("updateStock: UPDATE STOCK SET S_QUANTITY = ?, S_YTD = ?, S_ORDER_CNT = ?, S_REMOTE_CNT = ? WHERE S_I_ID = ? AND S_W_ID = ?");

    std::vector<oid_t> stock_update_column_ids = {2, 13, 14, 15}; // S_QUANTITY, S_YTD, S_ORDER_CNT, S_REMOTE_CNT

    // Create plan node.
    planner::IndexScanPlan stock_update_index_scan_node(stock_table, predicate,
                                                           stock_update_column_ids,
                                                           stock_index_scan_desc);
    executor::IndexScanExecutor stock_update_index_scan_executor(&stock_update_index_scan_node,
                                                             context.get());

    planner::ProjectInfo::TargetList stock_target_list;
    planner::ProjectInfo::DirectMapList stock_direct_map_list;

    // Update the last attribute
    for (oid_t col_itr = 0; col_itr < 17; col_itr++) {
      if (col_itr != 2 && col_itr != 13 && col_itr != 14 && col_itr != 15) {
        stock_direct_map_list.emplace_back(col_itr,
                                     std::pair<oid_t, oid_t>(0, col_itr));
      }
    }

    stock_target_list.emplace_back(
        2, expression::ExpressionUtil::ConstantValueFactory(ValueFactory::GetIntegerValue(s_quantity)));
    stock_target_list.emplace_back(
        13, expression::ExpressionUtil::ConstantValueFactory(ValueFactory::GetIntegerValue(s_ytd)));
    stock_target_list.emplace_back(
        14, expression::ExpressionUtil::ConstantValueFactory(ValueFactory::GetIntegerValue(s_order_cnt)));
    stock_target_list.emplace_back(
        15, expression::ExpressionUtil::ConstantValueFactory(ValueFactory::GetIntegerValue(s_remote_cnt)));

    std::unique_ptr<const planner::ProjectInfo> stock_project_info(
        new planner::ProjectInfo(std::move(stock_target_list),
                                 std::move(stock_direct_map_list)));
    planner::UpdatePlan stock_update_node(stock_table, std::move(stock_project_info));

    executor::UpdateExecutor stock_update_executor(&stock_update_node, context.get());
    stock_update_executor.AddChild(&stock_update_index_scan_executor);

    ExecuteUpdateTest(&stock_update_executor);

    if (txn->GetResult() != Result::RESULT_SUCCESS) {
      txn_manager.AbortTransaction();
      return false;
    }

    // the original benchmark requires check constraints.
    // however, we ignored here.
    // it does not influence the performance.
    // if i_data.find(constants.ORIGINAL_STRING) != -1 and s_data.find(constants.ORIGINAL_STRING) != -1:
    // brand_generic = 'B'
    // else:
    // brand_generic = 'G'
        
    LOG_INFO("createOrderLine: INSERT INTO ORDER_LINE (OL_O_ID, OL_D_ID, OL_W_ID, OL_NUMBER, OL_I_ID, OL_SUPPLY_W_ID, OL_DELIVERY_D, OL_QUANTITY, OL_AMOUNT, OL_DIST_INFO) VALUES (?, ?, ?, ?, ?, ?, ?, ?, ?, ?)");


    std::unique_ptr<storage::Tuple> order_line_tuple(new storage::Tuple(order_line_table->GetSchema(), true));

    // OL_O_ID
    order_line_tuple->SetValue(0, ValueFactory::GetIntegerValue(d_next_o_id.GetInteger()), nullptr);
    // OL_D_ID
    order_line_tuple->SetValue(1, ValueFactory::GetTinyIntValue(district_id), nullptr);
    // OL_W_ID
    order_line_tuple->SetValue(2, ValueFactory::GetSmallIntValue(warehouse_id), nullptr);
    // OL_NUMBER
    order_line_tuple->SetValue(3, ValueFactory::GetIntegerValue(i), nullptr);
    // OL_I_ID
    order_line_tuple->SetValue(4, ValueFactory::GetIntegerValue(item_id), nullptr);
    // OL_SUPPLY_W_ID
    order_line_tuple->SetValue(5, ValueFactory::GetSmallIntValue(ol_w_id), nullptr);
    // OL_DELIVERY_D
    order_line_tuple->SetValue(6, ValueFactory::GetTimestampValue(1) , nullptr);
    // OL_QUANTITY
    order_line_tuple->SetValue(7, ValueFactory::GetIntegerValue(ol_qty), nullptr);
    // OL_AMOUNT
    // TODO: workaround!!! I don't know how to get float from Value.
    order_line_tuple->SetValue(8, ValueFactory::GetDoubleValue(0), nullptr);
    // OL_DIST_INFO
    order_line_tuple->SetValue(9, s_data, nullptr);

    planner::InsertPlan order_line_node(order_line_table, std::move(order_line_tuple));
    executor::InsertExecutor order_line_executor(&order_line_node, context.get());
    order_line_executor.Execute();

  }

  // transaction passed execution.
  assert(txn->GetResult() == Result::RESULT_SUCCESS);

  auto result = txn_manager.CommitTransaction();

  if (result == Result::RESULT_SUCCESS) {
    // transaction passed commitment.
    // auto d_tax = gd_lists_values[0][0];
    // LOG_TRACE("D_TAX: %d", d_tax);
    // auto d_next_o_id = gd_lists_values[0][1];
    // LOG_TRACE("D_NEXT_O_ID: %d", d_next_o_id);

    return true;
    
  } else {
    // transaction failed commitment.
    assert(result == Result::RESULT_ABORTED ||
           result == Result::RESULT_FAILURE);
    return false;
  }
>>>>>>> e29bbc66
}

}
}
}<|MERGE_RESOLUTION|>--- conflicted
+++ resolved
@@ -128,503 +128,6 @@
      }
    */
 
-<<<<<<< HEAD
-//  LOG_INFO("-------------------------------------");
-//
-//  int warehouse_id = GetRandomInteger(0, state.warehouse_count - 1);
-//  int district_id = GetRandomInteger(0, state.districts_per_warehouse - 1);
-//  int customer_id = GetRandomInteger(0, state.customers_per_district);
-//  int o_ol_cnt = GetRandomInteger(orders_min_ol_cnt, orders_max_ol_cnt);
-//  //auto o_entry_ts = GetTimeStamp();
-//
-//  std::vector<int> i_ids, ol_w_ids, ol_qtys;
-//  bool o_all_local = true;
-//
-//  for (auto ol_itr = 0; ol_itr < o_ol_cnt; ol_itr++) {
-//    // in the original TPC-C benchmark, it is possible to read an item that does not exist.
-//    // for simplicity, we ignore this case.
-//    // this essentially makes the processing of NewOrder transaction more time-consuming.
-//    i_ids.push_back(GetRandomInteger(0, state.item_count - 1));
-//    bool remote = GetRandomBoolean(new_order_remote_txns);
-//    ol_w_ids.push_back(warehouse_id);
-//
-//    if(remote == true) {
-//      ol_w_ids[ol_itr] = GetRandomIntegerExcluding(0, state.warehouse_count - 1, warehouse_id);
-//      o_all_local = false;
-//    }
-//
-//    ol_qtys.push_back(GetRandomInteger(0, order_line_max_ol_quantity));
-//  }
-//
-//  auto &txn_manager = concurrency::TransactionManagerFactory::GetInstance();
-//  auto txn = txn_manager.BeginTransaction();
-//
-//  std::unique_ptr<executor::ExecutorContext> context(
-//      new executor::ExecutorContext(txn));
-//
-//  //std::vector<float> i_prices;
-//  LOG_INFO("getItemInfo": "SELECT I_PRICE, I_NAME, I_DATA FROM ITEM WHERE I_ID = ?");
-//  for (auto item_id : i_ids) {
-//    LOG_INFO("item_id: %d", int(item_id));
-//
-//    std::vector<oid_t> item_column_ids = {2, 3, 4}; // I_NAME, I_PRICE, I_DATA
-//
-//    // Create and set up index scan executor
-//    std::vector<oid_t> item_key_column_ids = {0}; // I_ID
-//    std::vector<ExpressionType> item_expr_types;
-//    std::vector<Value> item_key_values;
-//    std::vector<expression::AbstractExpression *> runtime_keys;
-//
-//    item_expr_types.push_back(
-//      ExpressionType::EXPRESSION_TYPE_COMPARE_EQUAL);
-//    item_key_values.push_back(ValueFactory::GetIntegerValue(item_id));
-//
-//    auto item_pkey_index = item_table->GetIndexWithOid(
-//      item_table_pkey_index_oid);
-//
-//    planner::IndexScanPlan::IndexScanDesc item_index_scan_desc(
-//      item_pkey_index, item_key_column_ids, item_expr_types,
-//      item_key_values, runtime_keys);
-//
-//    // Create plan node.
-//    auto predicate = nullptr;
-//
-//    planner::IndexScanPlan item_index_scan_node(item_table, predicate,
-//     item_column_ids,
-//     item_index_scan_desc);
-//
-//    executor::IndexScanExecutor item_index_scan_executor(&item_index_scan_node,
-//      context.get());
-//
-//    auto gii_lists_values = ExecuteReadTest(&item_index_scan_executor);
-//
-//    if (txn->GetResult() != Result::RESULT_SUCCESS) {
-//      txn_manager.AbortTransaction();
-//      return false;
-//    }
-//
-//    if (gii_lists_values.size() != 1) {
-//      assert(false);
-//    }
-//
-//  }
-//
-//
-//  // getWarehouseTaxRate
-//  LOG_INFO("getWarehouseTaxRate: SELECT W_TAX FROM WAREHOUSE WHERE W_ID = ?");
-//
-//  std::vector<oid_t> warehouse_column_ids = {7}; // W_TAX
-//
-//  // Create and set up index scan executor
-//  std::vector<oid_t> warehouse_key_column_ids = {0}; // W_ID
-//  std::vector<ExpressionType> warehouse_expr_types;
-//  std::vector<Value> warehouse_key_values;
-//  std::vector<expression::AbstractExpression *> runtime_keys;
-//
-//  warehouse_expr_types.push_back(
-//      ExpressionType::EXPRESSION_TYPE_COMPARE_EQUAL);
-//  warehouse_key_values.push_back(ValueFactory::GetSmallIntValue(warehouse_id));
-//
-//  auto warehouse_pkey_index = warehouse_table->GetIndexWithOid(
-//      warehouse_table_pkey_index_oid);
-//
-//  planner::IndexScanPlan::IndexScanDesc warehouse_index_scan_desc(
-//      warehouse_pkey_index, warehouse_key_column_ids, warehouse_expr_types,
-//      warehouse_key_values, runtime_keys);
-//
-//  // Create plan node.
-//  auto predicate = nullptr;
-//
-//  planner::IndexScanPlan warehouse_index_scan_node(warehouse_table, predicate,
-//                                                   warehouse_column_ids,
-//                                                   warehouse_index_scan_desc);
-//
-//  executor::IndexScanExecutor warehouse_index_scan_executor(&warehouse_index_scan_node,
-//                                                            context.get());
-//
-//  auto gwtr_lists_values = ExecuteReadTest(&warehouse_index_scan_executor);
-//
-//  if (txn->GetResult() != Result::RESULT_SUCCESS) {
-//    txn_manager.AbortTransaction();
-//    return false;
-//  }
-//
-//  if (gwtr_lists_values.size() != 1) {
-//    assert(false);
-//  }
-//
-//  auto w_tax = gwtr_lists_values[0][0];
-//
-//  LOG_INFO("w_tax: %lf", w_tax.GetDouble());
-//
-//
-//  // getDistrict
-//  LOG_INFO("getDistrict: SELECT D_TAX, D_NEXT_O_ID FROM DISTRICT WHERE D_ID = ? AND D_W_ID = ?");
-//
-//  std::vector<oid_t> district_column_ids = {8, 10}; // D_TAX, D_NEXT_O_ID
-//
-//  // Create and set up index scan executor
-//  std::vector<oid_t> district_key_column_ids = {0, 1}; // D_ID, D_W_ID
-//  std::vector<ExpressionType> district_expr_types;
-//  std::vector<Value> district_key_values;
-//
-//  district_expr_types.push_back(
-//      ExpressionType::EXPRESSION_TYPE_COMPARE_EQUAL);
-//  district_expr_types.push_back(
-//      ExpressionType::EXPRESSION_TYPE_COMPARE_EQUAL);
-//  district_key_values.push_back(ValueFactory::GetTinyIntValue(district_id));
-//  district_key_values.push_back(ValueFactory::GetSmallIntValue(warehouse_id));
-//
-//  auto district_pkey_index = district_table->GetIndexWithOid(
-//      district_table_pkey_index_oid);
-//
-//  planner::IndexScanPlan::IndexScanDesc district_index_scan_desc(
-//      district_pkey_index, district_key_column_ids, district_expr_types,
-//      district_key_values, runtime_keys);
-//
-//  // Create plan node.
-//  planner::IndexScanPlan district_index_scan_node(district_table, predicate,
-//                                                  district_column_ids,
-//                                                  district_index_scan_desc);
-//  executor::IndexScanExecutor district_index_scan_executor(&district_index_scan_node,
-//                                                           context.get());
-//
-//  auto gd_lists_values = ExecuteReadTest(&district_index_scan_executor);
-//
-//  if (txn->GetResult() != Result::RESULT_SUCCESS) {
-//    txn_manager.AbortTransaction();
-//    return false;
-//  }
-//
-//  if (gd_lists_values.size() != 1) {
-//    assert(false);
-//  }
-//
-//  auto d_tax = gd_lists_values[0][0];
-//  auto d_next_o_id = gd_lists_values[0][1];
-//  LOG_INFO("d_tax: %lf, d_next_o_id: %d", d_tax.GetDouble(), d_next_o_id.GetInteger());
-//  //LOG_TRACE("D_TAX: %d", d_tax);
-//  //LOG_TRACE("D_NEXT_O_ID: %d", d_next_o_id);
-//
-//
-//  // getCustomer
-//  LOG_INFO("getCustomer: SELECT C_DISCOUNT, C_LAST, C_CREDIT FROM CUSTOMER WHERE C_W_ID = ? AND C_D_ID = ? AND C_ID = ?");
-//
-//  std::vector<oid_t> customer_column_ids = {5, 13, 15}; // C_LAST, C_CREDIT, C_DISCOUNT
-//
-//  // Create and set up index scan executor
-//  std::vector<oid_t> customer_key_column_ids = {0, 1, 2}; // C_ID, C_D_ID, C_W_ID
-//  std::vector<ExpressionType> customer_expr_types;
-//  std::vector<Value> customer_key_values;
-//
-//  customer_expr_types.push_back(
-//      ExpressionType::EXPRESSION_TYPE_COMPARE_EQUAL);
-//  customer_expr_types.push_back(
-//      ExpressionType::EXPRESSION_TYPE_COMPARE_EQUAL);
-//  customer_expr_types.push_back(
-//      ExpressionType::EXPRESSION_TYPE_COMPARE_EQUAL);
-//  customer_key_values.push_back(ValueFactory::GetIntegerValue(customer_id));
-//  customer_key_values.push_back(ValueFactory::GetTinyIntValue(district_id));
-//  customer_key_values.push_back(ValueFactory::GetSmallIntValue(warehouse_id));
-//
-//  auto customer_pkey_index = customer_table->GetIndexWithOid(
-//      customer_table_pkey_index_oid);
-//
-//  planner::IndexScanPlan::IndexScanDesc customer_index_scan_desc(
-//      customer_pkey_index, customer_key_column_ids, customer_expr_types,
-//      customer_key_values, runtime_keys);
-//
-//  // Create plan node.
-//  planner::IndexScanPlan customer_index_scan_node(customer_table, predicate,
-//                                                  customer_column_ids,
-//                                                  customer_index_scan_desc);
-//  executor::IndexScanExecutor customer_index_scan_executor(&customer_index_scan_node,
-//                                                           context.get());
-//
-//  auto gc_lists_values = ExecuteReadTest(&customer_index_scan_executor);
-//
-//  if (txn->GetResult() != Result::RESULT_SUCCESS) {
-//    txn_manager.AbortTransaction();
-//    return false;
-//  }
-//
-//  if (gc_lists_values.size() != 1) {
-//    assert(false);
-//  }
-//
-//  // auto c_last = gd_lists_values[0][0];
-//  // auto c_credit = gd_lists_values[0][1];
-//  // auto c_discount = gd_lists_values[0][2];
-//
-//  //LOG_TRACE("D_TAX: %d", d_tax);
-//  //LOG_TRACE("D_NEXT_O_ID: %d", d_next_o_id);
-//
-//
-//  // incrementNextOrderId
-//  LOG_INFO("incrementNextOrderId: UPDATE DISTRICT SET D_NEXT_O_ID = ? WHERE D_ID = ? AND D_W_ID = ?");
-//
-//  std::vector<oid_t> district_update_column_ids = {10}; // D_NEXT_O_ID
-//
-//  // Create plan node.
-//  planner::IndexScanPlan district_update_index_scan_node(district_table, predicate,
-//                                                         district_update_column_ids,
-//                                                         district_index_scan_desc);
-//  executor::IndexScanExecutor district_update_index_scan_executor(&district_update_index_scan_node,
-//                                                           context.get());
-//
-//  int district_update_value = d_next_o_id.GetInteger() + 1;
-//
-//  planner::ProjectInfo::TargetList district_target_list;
-//  planner::ProjectInfo::DirectMapList district_direct_map_list;
-//
-//  // Update the last attribute
-//  for (oid_t col_itr = 0; col_itr < 10; col_itr++) {
-//      district_direct_map_list.emplace_back(col_itr,
-//                                   std::pair<oid_t, oid_t>(0, col_itr));
-//  }
-//
-//  Value district_update_val = ValueFactory::GetIntegerValue(district_update_value);
-//  district_target_list.emplace_back(
-//      10, expression::ExpressionUtil::ConstantValueFactory(district_update_val));
-//
-//  std::unique_ptr<const planner::ProjectInfo> district_project_info(
-//      new planner::ProjectInfo(std::move(district_target_list),
-//                               std::move(district_direct_map_list)));
-//  planner::UpdatePlan district_update_node(district_table, std::move(district_project_info));
-//
-//  executor::UpdateExecutor district_update_executor(&district_update_node, context.get());
-//  district_update_executor.AddChild(&district_update_index_scan_executor);
-//
-//  ExecuteUpdateTest(&district_update_executor);
-//
-//  if (txn->GetResult() != Result::RESULT_SUCCESS) {
-//    txn_manager.AbortTransaction();
-//    return false;
-//  }
-//
-//
-//
-//  LOG_INFO("createOrder: INSERT INTO ORDERS (O_ID, O_D_ID, O_W_ID, O_C_ID, O_ENTRY_D, O_CARRIER_ID, O_OL_CNT, O_ALL_LOCAL)");
-//
-//
-//  std::unique_ptr<storage::Tuple> orders_tuple(new storage::Tuple(orders_table->GetSchema(), true));
-//
-//  // O_ID
-//  orders_tuple->SetValue(0, ValueFactory::GetIntegerValue(d_next_o_id.GetInteger()), nullptr);
-//  // O_C_ID
-//  orders_tuple->SetValue(1, ValueFactory::GetIntegerValue(customer_id), nullptr);
-//  // O_D_ID
-//  orders_tuple->SetValue(2, ValueFactory::GetTinyIntValue(district_id), nullptr);
-//  // O_W_ID
-//  orders_tuple->SetValue(3, ValueFactory::GetSmallIntValue(warehouse_id), nullptr);
-//  // O_ENTRY_D
-//  //auto o_entry_d = GetTimeStamp();
-//  orders_tuple->SetValue(4, ValueFactory::GetTimestampValue(1) , nullptr);
-//  // O_CARRIER_ID
-//  orders_tuple->SetValue(5, ValueFactory::GetIntegerValue(0), nullptr);
-//  // O_OL_CNT
-//  orders_tuple->SetValue(6, ValueFactory::GetIntegerValue(o_ol_cnt), nullptr);
-//  // O_ALL_LOCAL
-//  orders_tuple->SetValue(7, ValueFactory::GetIntegerValue(o_all_local), nullptr);
-//
-//  planner::InsertPlan orders_node(orders_table, std::move(orders_tuple));
-//  executor::InsertExecutor orders_executor(&orders_node, context.get());
-//  orders_executor.Execute();
-//
-//
-//  LOG_INFO("createNewOrder: INSERT INTO NEW_ORDER (NO_O_ID, NO_D_ID, NO_W_ID) VALUES (?, ?, ?)");
-//  std::unique_ptr<storage::Tuple> new_order_tuple(new storage::Tuple(new_order_table->GetSchema(), true));
-//
-//  // NO_O_ID
-//  new_order_tuple->SetValue(0, ValueFactory::GetIntegerValue(d_next_o_id.GetInteger()), nullptr);
-//  // NO_D_ID
-//  new_order_tuple->SetValue(1, ValueFactory::GetTinyIntValue(district_id), nullptr);
-//  // NO_W_ID
-//  new_order_tuple->SetValue(2, ValueFactory::GetSmallIntValue(warehouse_id), nullptr);
-//
-//  planner::InsertPlan new_order_node(new_order_table, std::move(new_order_tuple));
-//  executor::InsertExecutor new_order_executor(&new_order_node, context.get());
-//  new_order_executor.Execute();
-//
-//
-//  for (size_t i = 0; i < i_ids.size(); ++i) {
-//    int item_id = i_ids.at(i);
-//    int ol_w_id = ol_w_ids.at(i);
-//    int ol_qty = ol_qtys.at(i);
-//    LOG_INFO("getStockInfo: SELECT S_QUANTITY, S_DATA, S_YTD, S_ORDER_CNT, S_REMOTE_CNT, S_DIST_\%02d FROM STOCK WHERE S_I_ID = ? AND S_W_ID = ?");
-//
-//    std::vector<oid_t> stock_column_ids = {2, oid_t(3 + district_id), 13, 14, 15, 16}; // S_QUANTITY, S_DIST_%02d, S_YTD, S_ORDER_CNT, S_REMOTE_CNT, S_DATA
-//
-//    // Create and set up index scan executor
-//    std::vector<oid_t> stock_key_column_ids = {0, 1}; // S_I_ID, S_W_ID
-//    std::vector<ExpressionType> stock_expr_types;
-//    std::vector<Value> stock_key_values;
-//    std::vector<expression::AbstractExpression *> runtime_keys;
-//
-//    stock_expr_types.push_back(
-//        ExpressionType::EXPRESSION_TYPE_COMPARE_EQUAL);
-//    stock_expr_types.push_back(
-//        ExpressionType::EXPRESSION_TYPE_COMPARE_EQUAL);
-//    stock_key_values.push_back(ValueFactory::GetTinyIntValue(item_id));
-//    stock_key_values.push_back(ValueFactory::GetSmallIntValue(ol_w_id));
-//
-//    auto stock_pkey_index = stock_table->GetIndexWithOid(
-//        stock_table_pkey_index_oid);
-//
-//    planner::IndexScanPlan::IndexScanDesc stock_index_scan_desc(
-//        stock_pkey_index, stock_key_column_ids, stock_expr_types,
-//        stock_key_values, runtime_keys);
-//
-//    // Create plan node.
-//    auto predicate = nullptr;
-//
-//    planner::IndexScanPlan stock_index_scan_node(stock_table, predicate,
-//                                                 stock_column_ids,
-//                                                 stock_index_scan_desc);
-//
-//    executor::IndexScanExecutor stock_index_scan_executor(&stock_index_scan_node,
-//                                                              context.get());
-//
-//    auto gsi_lists_values = ExecuteReadTest(&stock_index_scan_executor);
-//
-//    if (txn->GetResult() != Result::RESULT_SUCCESS) {
-//      txn_manager.AbortTransaction();
-//      return false;
-//    }
-//
-//    if (gsi_lists_values.size() != 1) {
-//      assert(false);
-//    }
-//
-//    int s_quantity = gsi_lists_values[0][0].GetInteger();
-//
-//    if (s_quantity >= ol_qty + 10) {
-//      s_quantity = s_quantity - ol_qty;
-//    } else {
-//      s_quantity = s_quantity + 91 - ol_qty;
-//    }
-//
-//    Value s_data = gsi_lists_values[0][1];
-//
-//    int s_ytd = gsi_lists_values[0][2].GetInteger() + ol_qty;
-//
-//    int s_order_cnt = gsi_lists_values[0][3].GetInteger() + 1;
-//
-//    int s_remote_cnt = gsi_lists_values[0][4].GetInteger();
-//
-//    if (ol_w_id != warehouse_id) {
-//      s_remote_cnt += 1;
-//    }
-//
-//    LOG_INFO("updateStock: UPDATE STOCK SET S_QUANTITY = ?, S_YTD = ?, S_ORDER_CNT = ?, S_REMOTE_CNT = ? WHERE S_I_ID = ? AND S_W_ID = ?");
-//
-//    std::vector<oid_t> stock_update_column_ids = {2, 13, 14, 15}; // S_QUANTITY, S_YTD, S_ORDER_CNT, S_REMOTE_CNT
-//
-//    // Create plan node.
-//    planner::IndexScanPlan stock_update_index_scan_node(stock_table, predicate,
-//                                                           stock_update_column_ids,
-//                                                           stock_index_scan_desc);
-//    executor::IndexScanExecutor stock_update_index_scan_executor(&stock_update_index_scan_node,
-//                                                             context.get());
-//
-//    planner::ProjectInfo::TargetList stock_target_list;
-//    planner::ProjectInfo::DirectMapList stock_direct_map_list;
-//
-//    // Update the last attribute
-//    for (oid_t col_itr = 0; col_itr < 17; col_itr++) {
-//      if (col_itr != 2 && col_itr != 13 && col_itr != 14 && col_itr != 15) {
-//        stock_direct_map_list.emplace_back(col_itr,
-//                                     std::pair<oid_t, oid_t>(0, col_itr));
-//      }
-//    }
-//
-//    stock_target_list.emplace_back(
-//        2, expression::ExpressionUtil::ConstantValueFactory(ValueFactory::GetIntegerValue(s_quantity)));
-//    stock_target_list.emplace_back(
-//        13, expression::ExpressionUtil::ConstantValueFactory(ValueFactory::GetIntegerValue(s_ytd)));
-//    stock_target_list.emplace_back(
-//        14, expression::ExpressionUtil::ConstantValueFactory(ValueFactory::GetIntegerValue(s_order_cnt)));
-//    stock_target_list.emplace_back(
-//        15, expression::ExpressionUtil::ConstantValueFactory(ValueFactory::GetIntegerValue(s_remote_cnt)));
-//
-//    std::unique_ptr<const planner::ProjectInfo> stock_project_info(
-//        new planner::ProjectInfo(std::move(stock_target_list),
-//                                 std::move(stock_direct_map_list)));
-//    planner::UpdatePlan stock_update_node(stock_table, std::move(stock_project_info));
-//
-//    executor::UpdateExecutor stock_update_executor(&stock_update_node, context.get());
-//    stock_update_executor.AddChild(&stock_update_index_scan_executor);
-//
-//    ExecuteUpdateTest(&stock_update_executor);
-//
-//    if (txn->GetResult() != Result::RESULT_SUCCESS) {
-//      txn_manager.AbortTransaction();
-//      return false;
-//    }
-//
-//    // the original benchmark requires check constraints.
-//    // however, we ignored here.
-//    // it does not influence the performance.
-//    // if i_data.find(constants.ORIGINAL_STRING) != -1 and s_data.find(constants.ORIGINAL_STRING) != -1:
-//    // brand_generic = 'B'
-//    // else:
-//    // brand_generic = 'G'
-//
-//    LOG_INFO("createOrderLine: INSERT INTO ORDER_LINE (OL_O_ID, OL_D_ID, OL_W_ID, OL_NUMBER, OL_I_ID, OL_SUPPLY_W_ID, OL_DELIVERY_D, OL_QUANTITY, OL_AMOUNT, OL_DIST_INFO) VALUES (?, ?, ?, ?, ?, ?, ?, ?, ?, ?)");
-//
-//
-//    std::unique_ptr<storage::Tuple> order_line_tuple(new storage::Tuple(order_line_table->GetSchema(), true));
-//
-//    // OL_O_ID
-//    order_line_tuple->SetValue(0, ValueFactory::GetIntegerValue(d_next_o_id.GetInteger()), nullptr);
-//    // OL_D_ID
-//    order_line_tuple->SetValue(1, ValueFactory::GetTinyIntValue(district_id), nullptr);
-//    // OL_W_ID
-//    order_line_tuple->SetValue(2, ValueFactory::GetSmallIntValue(warehouse_id), nullptr);
-//    // OL_NUMBER
-//    order_line_tuple->SetValue(3, ValueFactory::GetIntegerValue(i), nullptr);
-//    // OL_I_ID
-//    order_line_tuple->SetValue(4, ValueFactory::GetIntegerValue(item_id), nullptr);
-//    // OL_SUPPLY_W_ID
-//    order_line_tuple->SetValue(5, ValueFactory::GetSmallIntValue(ol_w_id), nullptr);
-//    // OL_DELIVERY_D
-//    order_line_tuple->SetValue(6, ValueFactory::GetTimestampValue(1) , nullptr);
-//    // OL_QUANTITY
-//    order_line_tuple->SetValue(7, ValueFactory::GetIntegerValue(ol_qty), nullptr);
-//    // OL_AMOUNT
-//    // TODO: workaround!!! I don't know how to get float from Value.
-//    order_line_tuple->SetValue(8, ValueFactory::GetDoubleValue(0), nullptr);
-//    // OL_DIST_INFO
-//    order_line_tuple->SetValue(9, s_data, nullptr);
-//
-//    planner::InsertPlan order_line_node(order_line_table, std::move(order_line_tuple));
-//    executor::InsertExecutor order_line_executor(&order_line_node, context.get());
-//    order_line_executor.Execute();
-//
-//  }
-//
-//  // transaction passed execution.
-//  assert(txn->GetResult() == Result::RESULT_SUCCESS);
-//
-//  auto result = txn_manager.CommitTransaction();
-//
-//  if (result == Result::RESULT_SUCCESS) {
-//    // transaction passed commitment.
-//    // auto d_tax = gd_lists_values[0][0];
-//    // LOG_TRACE("D_TAX: %d", d_tax);
-//    // auto d_next_o_id = gd_lists_values[0][1];
-//    // LOG_TRACE("D_NEXT_O_ID: %d", d_next_o_id);
-//
-//    return true;
-//
-//  } else {
-//    // transaction failed commitment.
-//    assert(result == Result::RESULT_ABORTED ||
-//           result == Result::RESULT_FAILURE);
-//    return false;
-//  }
-  return false;
-=======
   LOG_INFO("-------------------------------------");
 
 /////////////////////////////////////////////////////////
@@ -1138,7 +641,6 @@
            result == Result::RESULT_FAILURE);
     return false;
   }
->>>>>>> e29bbc66
 }
 
 }
