--- conflicted
+++ resolved
@@ -172,11 +172,7 @@
 
 
   //std::vector<float> i_prices;
-<<<<<<< HEAD
-  LOG_INFO("getItemInfo SELECT I_PRICE, I_NAME, I_DATA FROM ITEM WHERE I_ID = ?");
-=======
   LOG_INFO("getItemInfo: SELECT I_PRICE, I_NAME, I_DATA FROM ITEM WHERE I_ID = ?");
->>>>>>> 11986ab9
   for (auto item_id : i_ids) {
     LOG_INFO("item_id: %d", int(item_id));
 
@@ -472,11 +468,8 @@
     int item_id = i_ids.at(i);
     int ol_w_id = ol_w_ids.at(i);
     int ol_qty = ol_qtys.at(i);
-<<<<<<< HEAD
-    // LOG_INFO("getStockInfo: SELECT S_QUANTITY, S_DATA, S_YTD, S_ORDER_CNT, S_REMOTE_CNT, S_DIST_ FROM STOCK WHERE S_I_ID = ? AND S_W_ID = ?");
-=======
+    
     LOG_INFO("getStockInfo: SELECT S_QUANTITY, S_DATA, S_YTD, S_ORDER_CNT, S_REMOTE_CNT, S_DIST_? FROM STOCK WHERE S_I_ID = ? AND S_W_ID = ?");
->>>>>>> 11986ab9
 
     std::vector<oid_t> stock_column_ids = {2, oid_t(3 + district_id), 13, 14, 15, 16}; // S_QUANTITY, S_DIST_%02d, S_YTD, S_ORDER_CNT, S_REMOTE_CNT, S_DATA
 
