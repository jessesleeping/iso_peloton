//===----------------------------------------------------------------------===//
//
//                         PelotonDB
//
// tile_group_header.cpp
//
// Identification: src/backend/storage/tile_group_header.cpp
//
// Copyright (c) 2015, Carnegie Mellon University Database Group
//
//===----------------------------------------------------------------------===//

#include "backend/storage/tile_group_header.h"

#include <iostream>
#include <iomanip>
#include <sstream>

namespace peloton {
namespace storage {

//===--------------------------------------------------------------------===//
// Tile Group Header
//===--------------------------------------------------------------------===//

std::ostream &operator<<(std::ostream &os,
                         const TileGroupHeader &tile_group_header) {
  os << "\t-----------------------------------------------------------\n";
  os << "\tTILE GROUP HEADER \n";

  oid_t active_tuple_slots = tile_group_header.GetNextTupleSlot();
  peloton::ItemPointer item;

  for (oid_t header_itr = 0; header_itr < active_tuple_slots; header_itr++) {
    txn_id_t txn_id = tile_group_header.GetTransactionId(header_itr);
    cid_t beg_commit_id = tile_group_header.GetBeginCommitId(header_itr);
    cid_t end_commit_id = tile_group_header.GetEndCommitId(header_itr);
    bool insert_commit= tile_group_header.GetInsertCommit(header_itr);
    bool delete_commit= tile_group_header.GetDeleteCommit(header_itr);

    int width = 10;
    os << "\t txn id : ";
    if (txn_id == MAX_TXN_ID)
      os << std::setw(width) << "MAX_TXN_ID";
    else
      os << std::setw(width) << txn_id;

    os << " beg cid : ";
    if (beg_commit_id == MAX_CID)
      os << std::setw(width) << "MAX_CID";
    else
      os << std::setw(width) << beg_commit_id;

    os << " end cid : ";
    if (end_commit_id == MAX_CID)
      os << std::setw(width) << "MAX_CID";
    else
      os << std::setw(width) << end_commit_id;
<<<<<<< HEAD
=======

    os << " insert commit : ";
    if (insert_commit == true)
      os << "O";
    else
      os << "X";

    os << " delete commit : ";
    if (delete_commit == true)
      os << "O";
    else
      os << "X";

    peloton::ItemPointer location =
        tile_group_header.GetPrevItemPointer(header_itr);
    os << " prev : "
       << "[ " << location.block << " , " << location.offset << " ]\n";
>>>>>>> 9d1362aa
  }

  os << "\t-----------------------------------------------------------\n";

  return os;
}

void TileGroupHeader::PrintVisibility(txn_id_t txn_id, cid_t at_cid) {
  oid_t active_tuple_slots = GetNextTupleSlot();
  std::stringstream os;

  os << "\t-----------------------------------------------------------\n";

  for (oid_t header_itr = 0; header_itr < active_tuple_slots; header_itr++) {
    bool own = (txn_id == GetTransactionId(header_itr));
    bool activated = (at_cid >= GetBeginCommitId(header_itr));
    bool invalidated = (at_cid >= GetEndCommitId(header_itr));

    txn_id_t txn_id = GetTransactionId(header_itr);
    cid_t beg_commit_id = GetBeginCommitId(header_itr);
    cid_t end_commit_id = GetEndCommitId(header_itr);
    bool insert_commit= GetInsertCommit(header_itr);
    bool delete_commit= GetDeleteCommit(header_itr);

    int width = 10;

    os << "\tslot :: " << std::setw(width) << header_itr;

    os << " txn id : ";
    if (txn_id == MAX_TXN_ID)
      os << std::setw(width) << "MAX_TXN_ID";
    else
      os << std::setw(width) << txn_id;

    os << " beg cid : ";
    if (beg_commit_id == MAX_CID)
      os << std::setw(width) << "MAX_CID";
    else
      os << std::setw(width) << beg_commit_id;

    os << " end cid : ";
    if (end_commit_id == MAX_CID)
      os << std::setw(width) << "MAX_CID";
    else
      os << std::setw(width) << end_commit_id;

<<<<<<< HEAD
=======
    os << " insert commit : ";
    if (insert_commit == true)
      os << "O";
    else
      os << "X";

    os << " delete commit : ";
    if (delete_commit == true)
      os << "O";
    else
      os << "X";

    peloton::ItemPointer location = GetPrevItemPointer(header_itr);
    os << " prev : "
       << "[ " << location.block << " , " << location.offset << " ]";  //<<

>>>>>>> 9d1362aa
    os << " own : " << own;
    os << " activated : " << activated;
    os << " invalidated : " << invalidated << " ";

    // Visible iff past Insert || Own Insert
    if ((!own && activated && !invalidated) ||
        (own && !activated && !invalidated))
      os << "\t\t[ true  ]\n";
    else
      os << "\t\t[ false ]\n";
  }

  os << "\t-----------------------------------------------------------\n";

  LOG_INFO("%s", os.str().c_str());
}

}  // End storage namespace
}  // End peloton namespace<|MERGE_RESOLUTION|>--- conflicted
+++ resolved
@@ -56,8 +56,6 @@
       os << std::setw(width) << "MAX_CID";
     else
       os << std::setw(width) << end_commit_id;
-<<<<<<< HEAD
-=======
 
     os << " insert commit : ";
     if (insert_commit == true)
@@ -75,7 +73,6 @@
         tile_group_header.GetPrevItemPointer(header_itr);
     os << " prev : "
        << "[ " << location.block << " , " << location.offset << " ]\n";
->>>>>>> 9d1362aa
   }
 
   os << "\t-----------------------------------------------------------\n";
@@ -122,8 +119,6 @@
     else
       os << std::setw(width) << end_commit_id;
 
-<<<<<<< HEAD
-=======
     os << " insert commit : ";
     if (insert_commit == true)
       os << "O";
@@ -140,7 +135,6 @@
     os << " prev : "
        << "[ " << location.block << " , " << location.offset << " ]";  //<<
 
->>>>>>> 9d1362aa
     os << " own : " << own;
     os << " activated : " << activated;
     os << " invalidated : " << invalidated << " ";
