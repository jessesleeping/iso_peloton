--- conflicted
+++ resolved
@@ -104,26 +104,16 @@
 
     // Get target tile
     auto tile_id = GetTileIdFromColumnId(col_id);
-<<<<<<< HEAD
-    assert(tile_id < GetTileCount());
-    storage::Tile *tile = GetTile(tile_id);
-    assert(tile);
-=======
     PL_ASSERT(tile_id < GetTileCount());
     storage::Tile *tile = GetTile(tile_id);
     PL_ASSERT(tile);
->>>>>>> e88ca2cd
 
     // Get tile schema
     auto &tile_schema = tile_schemas[tile_id];
 
     // Get a tuple wrapper
     char *tile_tuple_location = tile->GetTupleLocation(tuple_slot_id);
-<<<<<<< HEAD
-    assert(tile_tuple_location);
-=======
     PL_ASSERT(tile_tuple_location);
->>>>>>> e88ca2cd
     storage::Tuple tile_tuple(&tile_schema, tile_tuple_location);
 
     // Write the value to tuple
