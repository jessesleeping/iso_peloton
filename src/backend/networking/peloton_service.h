//===----------------------------------------------------------------------===//
//
//                         Peloton
//
// peloton_service.h
//
// Identification: src/backend/networking/peloton_service.h
//
// Copyright (c) 2015-16, Carnegie Mellon University Database Group
//
//===----------------------------------------------------------------------===//

#pragma once

#include "backend/networking/abstract_service.pb.h"
#include "backend/networking/rpc_server.h"
#include "backend/networking/peloton_endpoint.h"

#include <iostream>

//===--------------------------------------------------------------------===//
// Implements AbstractPelotonService
//===--------------------------------------------------------------------===//

namespace peloton {
namespace networking {

class PelotonService : public AbstractPelotonService {
 public:

<<<<<<< HEAD
    virtual void TransactionInit(::google::protobuf::RpcController* controller,
            const TransactionInitRequest* request,
            TransactionInitResponse* response,
            ::google::protobuf::Closure* done);
    virtual void TransactionWork(::google::protobuf::RpcController* controller,
            const TransactionWorkRequest* request,
            TransactionWorkResponse* response,
            ::google::protobuf::Closure* done);
    virtual void TransactionPrefetch(::google::protobuf::RpcController* controller,
            const TransactionPrefetchResult* request,
            TransactionPrefetchAcknowledgement* response,
            ::google::protobuf::Closure* done);
    virtual void TransactionMap(::google::protobuf::RpcController* controller,
            const TransactionMapRequest* request,
            TransactionMapResponse* response,
            ::google::protobuf::Closure* done);
    virtual void TransactionReduce(::google::protobuf::RpcController* controller,
            const TransactionReduceRequest* request,
            TransactionReduceResponse* response,
            ::google::protobuf::Closure* done);
    virtual void TransactionPrepare(::google::protobuf::RpcController* controller,
            const TransactionPrepareRequest* request,
            TransactionPrepareResponse* response,
            ::google::protobuf::Closure* done);
    virtual void TransactionFinish(::google::protobuf::RpcController* controller,
            const TransactionFinishRequest* request,
            TransactionFinishResponse* response,
            ::google::protobuf::Closure* done);
    virtual void TransactionRedirect(::google::protobuf::RpcController* controller,
            const TransactionRedirectRequest* request,
            TransactionRedirectResponse* response,
            ::google::protobuf::Closure* done);
    virtual void TransactionDebug(::google::protobuf::RpcController* controller,
            const TransactionDebugRequest* request,
            TransactionDebugResponse* response,
            ::google::protobuf::Closure* done);
    virtual void SendData(::google::protobuf::RpcController* controller,
            const SendDataRequest* request,
            SendDataResponse* response,
            ::google::protobuf::Closure* done);
    virtual void Initialize(::google::protobuf::RpcController* controller,
            const InitializeRequest* request,
            InitializeResponse* response,
            ::google::protobuf::Closure* done);
    virtual void ShutdownPrepare(::google::protobuf::RpcController* controller,
            const ShutdownPrepareRequest* request,
            ShutdownPrepareResponse* response,
            ::google::protobuf::Closure* done);
    virtual void Shutdown(::google::protobuf::RpcController* controller,
            const ShutdownRequest* request,
            ShutdownResponse* response,
            ::google::protobuf::Closure* done);
    virtual void Heartbeat(::google::protobuf::RpcController* controller,
            const HeartbeatRequest* request,
            HeartbeatResponse* response,
            ::google::protobuf::Closure* done);
    virtual void UnevictData(::google::protobuf::RpcController* controller,
            const UnevictDataRequest* request,
            UnevictDataResponse* response,
            ::google::protobuf::Closure* done);
    virtual void TimeSync(::google::protobuf::RpcController* controller,
            const TimeSyncRequest* request,
            TimeSyncResponse* response,
            ::google::protobuf::Closure* done);
    virtual void QueryPlan(::google::protobuf::RpcController* controller,
            const QueryPlanExecRequest* request,
            QueryPlanExecResponse* response,
            ::google::protobuf::Closure* done);
=======
  virtual void TransactionInit(::google::protobuf::RpcController* controller,
                               const TransactionInitRequest* request,
                               TransactionInitResponse* response,
                               ::google::protobuf::Closure* done);
  virtual void TransactionWork(::google::protobuf::RpcController* controller,
                               const TransactionWorkRequest* request,
                               TransactionWorkResponse* response,
                               ::google::protobuf::Closure* done);
  virtual void TransactionPrefetch(
      ::google::protobuf::RpcController* controller,
       const TransactionPrefetchResult* request,
       TransactionPrefetchAcknowledgement* response,
       ::google::protobuf::Closure* done);
  virtual void TransactionMap(::google::protobuf::RpcController* controller,
                              const TransactionMapRequest* request,
                              TransactionMapResponse* response,
                              ::google::protobuf::Closure* done);
  virtual void TransactionReduce(::google::protobuf::RpcController* controller,
                                 const TransactionReduceRequest* request,
                                 TransactionReduceResponse* response,
                                 ::google::protobuf::Closure* done);
  virtual void TransactionPrepare(::google::protobuf::RpcController* controller,
                                  const TransactionPrepareRequest* request,
                                  TransactionPrepareResponse* response,
                                  ::google::protobuf::Closure* done);
  virtual void TransactionFinish(::google::protobuf::RpcController* controller,
                                 const TransactionFinishRequest* request,
                                 TransactionFinishResponse* response,
                                 ::google::protobuf::Closure* done);
  virtual void TransactionRedirect(
      ::google::protobuf::RpcController* controller,
       const TransactionRedirectRequest* request,
       TransactionRedirectResponse* response, ::google::protobuf::Closure* done);
  virtual void TransactionDebug(::google::protobuf::RpcController* controller,
                                const TransactionDebugRequest* request,
                                TransactionDebugResponse* response,
                                ::google::protobuf::Closure* done);
  virtual void SendData(::google::protobuf::RpcController* controller,
                        const SendDataRequest* request,
                        SendDataResponse* response,
                        ::google::protobuf::Closure* done);
  virtual void Initialize(::google::protobuf::RpcController* controller,
                          const InitializeRequest* request,
                          InitializeResponse* response,
                          ::google::protobuf::Closure* done);
  virtual void ShutdownPrepare(::google::protobuf::RpcController* controller,
                               const ShutdownPrepareRequest* request,
                               ShutdownPrepareResponse* response,
                               ::google::protobuf::Closure* done);
  virtual void Shutdown(::google::protobuf::RpcController* controller,
                        const ShutdownRequest* request,
                        ShutdownResponse* response,
                        ::google::protobuf::Closure* done);
  virtual void Heartbeat(::google::protobuf::RpcController* controller,
                         const HeartbeatRequest* request,
                         HeartbeatResponse* response,
                         ::google::protobuf::Closure* done);
  virtual void UnevictData(::google::protobuf::RpcController* controller,
                           const UnevictDataRequest* request,
                           UnevictDataResponse* response,
                           ::google::protobuf::Closure* done);
  virtual void TimeSync(::google::protobuf::RpcController* controller,
                        const TimeSyncRequest* request,
                        TimeSyncResponse* response,
                        ::google::protobuf::Closure* done);
>>>>>>> 24008cb4
};

}  // namespace networking
}  // namespace peloton<|MERGE_RESOLUTION|>--- conflicted
+++ resolved
@@ -28,76 +28,6 @@
 class PelotonService : public AbstractPelotonService {
  public:
 
-<<<<<<< HEAD
-    virtual void TransactionInit(::google::protobuf::RpcController* controller,
-            const TransactionInitRequest* request,
-            TransactionInitResponse* response,
-            ::google::protobuf::Closure* done);
-    virtual void TransactionWork(::google::protobuf::RpcController* controller,
-            const TransactionWorkRequest* request,
-            TransactionWorkResponse* response,
-            ::google::protobuf::Closure* done);
-    virtual void TransactionPrefetch(::google::protobuf::RpcController* controller,
-            const TransactionPrefetchResult* request,
-            TransactionPrefetchAcknowledgement* response,
-            ::google::protobuf::Closure* done);
-    virtual void TransactionMap(::google::protobuf::RpcController* controller,
-            const TransactionMapRequest* request,
-            TransactionMapResponse* response,
-            ::google::protobuf::Closure* done);
-    virtual void TransactionReduce(::google::protobuf::RpcController* controller,
-            const TransactionReduceRequest* request,
-            TransactionReduceResponse* response,
-            ::google::protobuf::Closure* done);
-    virtual void TransactionPrepare(::google::protobuf::RpcController* controller,
-            const TransactionPrepareRequest* request,
-            TransactionPrepareResponse* response,
-            ::google::protobuf::Closure* done);
-    virtual void TransactionFinish(::google::protobuf::RpcController* controller,
-            const TransactionFinishRequest* request,
-            TransactionFinishResponse* response,
-            ::google::protobuf::Closure* done);
-    virtual void TransactionRedirect(::google::protobuf::RpcController* controller,
-            const TransactionRedirectRequest* request,
-            TransactionRedirectResponse* response,
-            ::google::protobuf::Closure* done);
-    virtual void TransactionDebug(::google::protobuf::RpcController* controller,
-            const TransactionDebugRequest* request,
-            TransactionDebugResponse* response,
-            ::google::protobuf::Closure* done);
-    virtual void SendData(::google::protobuf::RpcController* controller,
-            const SendDataRequest* request,
-            SendDataResponse* response,
-            ::google::protobuf::Closure* done);
-    virtual void Initialize(::google::protobuf::RpcController* controller,
-            const InitializeRequest* request,
-            InitializeResponse* response,
-            ::google::protobuf::Closure* done);
-    virtual void ShutdownPrepare(::google::protobuf::RpcController* controller,
-            const ShutdownPrepareRequest* request,
-            ShutdownPrepareResponse* response,
-            ::google::protobuf::Closure* done);
-    virtual void Shutdown(::google::protobuf::RpcController* controller,
-            const ShutdownRequest* request,
-            ShutdownResponse* response,
-            ::google::protobuf::Closure* done);
-    virtual void Heartbeat(::google::protobuf::RpcController* controller,
-            const HeartbeatRequest* request,
-            HeartbeatResponse* response,
-            ::google::protobuf::Closure* done);
-    virtual void UnevictData(::google::protobuf::RpcController* controller,
-            const UnevictDataRequest* request,
-            UnevictDataResponse* response,
-            ::google::protobuf::Closure* done);
-    virtual void TimeSync(::google::protobuf::RpcController* controller,
-            const TimeSyncRequest* request,
-            TimeSyncResponse* response,
-            ::google::protobuf::Closure* done);
-    virtual void QueryPlan(::google::protobuf::RpcController* controller,
-            const QueryPlanExecRequest* request,
-            QueryPlanExecResponse* response,
-            ::google::protobuf::Closure* done);
-=======
   virtual void TransactionInit(::google::protobuf::RpcController* controller,
                                const TransactionInitRequest* request,
                                TransactionInitResponse* response,
@@ -163,7 +93,10 @@
                         const TimeSyncRequest* request,
                         TimeSyncResponse* response,
                         ::google::protobuf::Closure* done);
->>>>>>> 24008cb4
+    virtual void QueryPlan(::google::protobuf::RpcController* controller,
+            const QueryPlanExecRequest* request,
+            QueryPlanExecResponse* response,
+            ::google::protobuf::Closure* done);
 };
 
 }  // namespace networking
