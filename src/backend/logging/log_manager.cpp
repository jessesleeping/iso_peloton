//===----------------------------------------------------------------------===//
//
//                         Peloton
//
// log_manager.cpp
//
// Identification: src/backend/logging/log_manager.cpp
//
// Copyright (c) 2015-16, Carnegie Mellon University Database Group
//
//===----------------------------------------------------------------------===//

#include <cassert>
#include <condition_variable>
#include <memory>

#include "backend/logging/log_manager.h"
#include "backend/logging/records/transaction_record.h"
#include "backend/common/logger.h"
#include "backend/executor/executor_context.h"
#include "backend/catalog/manager.h"
#include "backend/storage/tuple.h"
#include "backend/storage/tile_group.h"
#include "backend/storage/data_table.h"

namespace peloton {
namespace logging {

#define LOG_FILE_NAME "wal.log"
#define NUM_FRONTEND_LOGGERS 16

// Each thread gets a backend logger
thread_local static BackendLogger *backend_logger = nullptr;

LogManager::LogManager() { this->frontend_logger_assign_counter = 0; }

LogManager::~LogManager() {}

/**
 * @brief Return the singleton log manager instance
 */
LogManager &LogManager::GetInstance() {
  static LogManager log_manager;
  return log_manager;
}

/**
 * @brief Standby logging based on logging type
 *  and store it into the vector
 * @param logging type can be stdout(debug), aries, peloton
 */
void LogManager::StartStandbyMode() {
  // If frontend logger doesn't exist
  LOG_INFO("TRACKING: LogManager::StartStandbyMode()");
  if (frontend_loggers.size() == 0) {
    for (int i = 0; i < NUM_FRONTEND_LOGGERS; i++) {
      std::unique_ptr<FrontendLogger> frontend_logger(
          FrontendLogger::GetFrontendLogger(peloton_logging_mode));

      if (frontend_logger.get() != nullptr) {
        // frontend_logger.get()->SetLoggerID(i);
        frontend_loggers.push_back(std::move(frontend_logger));
      }
    }
  }

  // If frontend logger still doesn't exist, then we have disabled logging
  if (frontend_loggers.size() == 0) {
    LOG_INFO("We have disabled logging");
    return;
  }

  // Toggle status in log manager map
  SetLoggingStatus(LOGGING_STATUS_TYPE_STANDBY);

  // Launch the frontend logger's main loop
  for (int i = 0; i < NUM_FRONTEND_LOGGERS; i++) {
    std::thread(&FrontendLogger::MainLoop, frontend_loggers[i].get()).detach();
    // frontend_loggers[i].get()->MainLoop();
  }
}

void LogManager::StartRecoveryMode() {
  // Toggle the status after STANDBY
  LOG_INFO("TRACKING: LogManager::StartRecoveryMode()");
  SetLoggingStatus(LOGGING_STATUS_TYPE_RECOVERY);
}

void LogManager::TerminateLoggingMode() {
  LOG_INFO("TRACKING: LogManager::TerminateLoggingMode()");
  SetLoggingStatus(LOGGING_STATUS_TYPE_TERMINATE);

  // We set the frontend logger status to Terminate
  // And, then we wait for the transition to sleep mode
  WaitForModeTransition(LOGGING_STATUS_TYPE_SLEEP, true);
}

void LogManager::WaitForModeTransition(LoggingStatus logging_status_,
                                       bool is_equal) {
  // Wait for mode transition
  {
    std::unique_lock<std::mutex> wait_lock(logging_status_mutex);

    while ((!is_equal && logging_status == logging_status_) ||
           (is_equal && logging_status != logging_status_)) {
      logging_status_cv.wait(wait_lock);
    }
  }
}

/**
 * @brief stopping logging
 * Disconnect backend loggers and frontend logger from log manager
 */
bool LogManager::EndLogging() {
  // Wait if current status is recovery
  LOG_INFO("TRACKING: LogManager::EndLogging()");
  WaitForModeTransition(LOGGING_STATUS_TYPE_RECOVERY, false);

  LOG_INFO("Wait until frontend logger escapes main loop..");

  // Wait for the frontend logger to enter sleep mode
  TerminateLoggingMode();

  LOG_INFO("Escaped from MainLoop");

  // Remove the frontend logger
  SetLoggingStatus(LOGGING_STATUS_TYPE_INVALID);
  LOG_INFO("Terminated successfully");

  return true;
}

//===--------------------------------------------------------------------===//
// Utility Functions
//===--------------------------------------------------------------------===//

void LogManager::PrepareLogging() {
  if (this->IsInLoggingMode()) {
    this->GetBackendLogger();
    auto logger = this->GetBackendLogger();
    frontend_logger->SetBackendLoggerLoggedCid(*logger);
  }
}

void LogManager::DoneLogging() {
  if (this->IsInLoggingMode()) {
    auto logger = this->GetBackendLogger();
    logger->SetHighestLoggedCommitId(INVALID_CID);
  }
}

void LogManager::LogBeginTransaction(cid_t commit_id) {
  if (this->IsInLoggingMode()) {
    auto logger = this->GetBackendLogger();
    auto record =
        new TransactionRecord(LOGRECORD_TYPE_TRANSACTION_BEGIN, commit_id);
    logger->Log(record);
  }
}

void LogManager::LogUpdate(concurrency::Transaction *curr_txn, cid_t commit_id,
                           ItemPointer &old_version, ItemPointer &new_version) {
  if (this->IsInLoggingMode()) {
    auto executor_context = new executor::ExecutorContext(curr_txn);
    auto executor_pool = executor_context->GetExecutorContextPool();
    auto &manager = catalog::Manager::GetInstance();

    auto new_tuple_tile_group = manager.GetTileGroup(new_version.block);

    auto logger = this->GetBackendLogger();
    auto schema = manager.GetTableWithOid(new_tuple_tile_group->GetDatabaseId(),
                                          new_tuple_tile_group->GetTableId())
                      ->GetSchema();

    std::unique_ptr<storage::Tuple> tuple(new storage::Tuple(schema, true));
    for (oid_t col = 0; col < schema->GetColumnCount(); col++) {
      tuple->SetValue(col,
                      new_tuple_tile_group->GetValue(new_version.offset, col),
                      executor_pool);
    }
    auto record = logger->GetTupleRecord(LOGRECORD_TYPE_TUPLE_UPDATE, commit_id,
                                         new_tuple_tile_group->GetTableId(),
                                         new_tuple_tile_group->GetDatabaseId(),
                                         new_version, old_version, tuple.get());

    logger->Log(record);
    delete executor_context;
  }
}

void LogManager::LogInsert(concurrency::Transaction *curr_txn, cid_t commit_id,
                           ItemPointer &new_location) {
  if (this->IsInLoggingMode()) {
    auto logger = this->GetBackendLogger();
    auto &manager = catalog::Manager::GetInstance();

    auto new_tuple_tile_group = manager.GetTileGroup(new_location.block);
    auto executor_context = new executor::ExecutorContext(curr_txn);
    auto executor_pool = executor_context->GetExecutorContextPool();

    auto tile_group = manager.GetTileGroup(new_location.block);
    auto schema =
        manager.GetTableWithOid(tile_group->GetDatabaseId(),
                                tile_group->GetTableId())->GetSchema();
    std::unique_ptr<storage::Tuple> tuple(new storage::Tuple(schema, true));
    for (oid_t col = 0; col < schema->GetColumnCount(); col++) {
      tuple->SetValue(col,
                      new_tuple_tile_group->GetValue(new_location.offset, col),
                      executor_pool);
    }

    auto record = logger->GetTupleRecord(
        LOGRECORD_TYPE_TUPLE_INSERT, commit_id, tile_group->GetTableId(),
        new_tuple_tile_group->GetDatabaseId(), new_location,
        INVALID_ITEMPOINTER, tuple.get());
    logger->Log(record);
    delete executor_context;
  }
}

void LogManager::LogDelete(cid_t commit_id, ItemPointer &delete_location) {
  if (this->IsInLoggingMode()) {
    auto logger = this->GetBackendLogger();
    auto &manager = catalog::Manager::GetInstance();
    auto tile_group = manager.GetTileGroup(delete_location.block);

    auto record = logger->GetTupleRecord(
        LOGRECORD_TYPE_TUPLE_DELETE, commit_id, tile_group->GetTableId(),
        tile_group->GetDatabaseId(), INVALID_ITEMPOINTER, delete_location);

    logger->Log(record);
  }
}

void LogManager::LogCommitTransaction(cid_t commit_id) {
  if (this->IsInLoggingMode()) {
    auto logger = this->GetBackendLogger();
    auto record =
        new TransactionRecord(LOGRECORD_TYPE_TRANSACTION_COMMIT, commit_id);
    logger->Log(record);
    WaitForFlush(commit_id);
  }
}

/**
 * @brief Return the backend logger based on logging type
    and store it into the vector
 * @param logging type can be stdout(debug), aries, peloton
 */
BackendLogger *LogManager::GetBackendLogger() {
  assert(frontend_loggers.size() != 0);

  // Check whether the backend logger exists or not
  // if not, create a backend logger and store it in frontend logger
  if (backend_logger == nullptr) {
    backend_logger = BackendLogger::GetBackendLogger(peloton_logging_mode);
    // TODO for now, add all backend loggers to FrontendLogger(0), change this
    int i;
    i = __sync_fetch_and_add(&this->frontend_logger_assign_counter, 1);
    frontend_loggers[i % NUM_FRONTEND_LOGGERS].get()->AddBackendLogger(
        backend_logger);
  }

  return backend_logger;
}

/**
 * @brief Find Frontend Logger in Log Manager
 * @param logging type can be stdout(debug), aries, peloton
 * @return the frontend logger otherwise nullptr
 */
FrontendLogger *LogManager::GetFrontendLogger() {
  // TODO return appropriate frontend logger, currently return the 0th one
  int i = 0;
  return frontend_loggers[i].get();
}

bool LogManager::ContainsFrontendLogger(void) {
  return (frontend_loggers.size() != 0);
}

/**
 * @brief mark Peloton is ready, so that frontend logger can start logging
 */
LoggingStatus LogManager::GetLoggingStatus() {
  // Get the logging status
  return logging_status;
}

void LogManager::SetLoggingStatus(LoggingStatus logging_status_) {
  {
    std::lock_guard<std::mutex> wait_lock(logging_status_mutex);

    // Set the status in the log manager map
    logging_status = logging_status_;

    // notify everyone about the status change
    logging_status_cv.notify_all();
  }
}

void LogManager::SetLogFileName(std::string log_file) {
  log_file_name = log_file;
}

// XXX change to read configuration file
std::string LogManager::GetLogFileName(void) {
  assert(log_file_name.empty() == false);
  return log_file_name;
}

void LogManager::ResetFrontendLogger() {
  // TODO don't know what to do here, so just reset the first one among them
  int i = 0;
  frontend_loggers[i].reset(
      FrontendLogger::GetFrontendLogger(peloton_logging_mode));
}

void LogManager::TruncateLogs(txn_id_t commit_id) {
  int num_loggers;

  num_loggers = this->frontend_loggers.size();

  for (int i = 0; i < num_loggers; i++) {
    FrontendLogger *frontend_logger = this->frontend_loggers[i].get();
    reinterpret_cast<WriteAheadFrontendLogger *>(frontend_logger)
        ->TruncateLog(commit_id);
  }
}

cid_t LogManager::GetMaxFlushedCommitId() {

  int num_loggers;
  num_loggers = this->frontend_loggers.size();
  cid_t max_flushed_commit_id = UINT64_MAX, id;

  // TODO confirm with mperron if this is correct or not
  for (int i = 0; i < num_loggers; i++) {
    FrontendLogger *frontend_logger = this->frontend_loggers[i].get();
    id = reinterpret_cast<WriteAheadFrontendLogger *>(frontend_logger)
        ->GetMaxFlushedCommitId();
    if (id < max_flushed_commit_id)
      max_flushed_commit_id = id;
  }

  return max_flushed_commit_id;
}

void LogManager::FrontendLoggerFlushed() {
  {
    std::unique_lock<std::mutex> wait_lock(flush_notify_mutex);
    flush_notify_cv.notify_all();
    // LOG_INFO("FrontendLoggerFlushed - notify all waiting backend loggers");
  }
}

void LogManager::WaitForFlush(cid_t cid) {
  {
    std::unique_lock<std::mutex> wait_lock(flush_notify_mutex);

<<<<<<< HEAD
    // TODO confirm with mperron if this is correct or not
    while (this->GetMaxFlushedCommitId() < cid) {
=======
    while (frontend_logger->GetMaxFlushedCommitId() < cid) {
      LOG_INFO("Logs up to %lu cid is flushed. %lu cid is not flushed yet. Wait...",
    		  frontend_logger->GetMaxFlushedCommitId(), cid);
>>>>>>> 53d10d41
      flush_notify_cv.wait(wait_lock);
    }
  }
}

}  // namespace logging
}  // namespace peloton<|MERGE_RESOLUTION|>--- conflicted
+++ resolved
@@ -359,14 +359,11 @@
   {
     std::unique_lock<std::mutex> wait_lock(flush_notify_mutex);
 
-<<<<<<< HEAD
     // TODO confirm with mperron if this is correct or not
     while (this->GetMaxFlushedCommitId() < cid) {
-=======
-    while (frontend_logger->GetMaxFlushedCommitId() < cid) {
+    // while (frontend_logger->GetMaxFlushedCommitId() < cid) {
       LOG_INFO("Logs up to %lu cid is flushed. %lu cid is not flushed yet. Wait...",
     		  frontend_logger->GetMaxFlushedCommitId(), cid);
->>>>>>> 53d10d41
       flush_notify_cv.wait(wait_lock);
     }
   }
