
//===----------------------------------------------------------------------===//
//
//                         Peloton
//
// wal_frontend_logger.cpp
//
// Identification: src/backend/logging/loggers/wal_frontend_logger.cpp
//
// Copyright (c) 2015-16, Carnegie Mellon University Database Group
//
//===----------------------------------------------------------------------===//

#include <sys/stat.h>
#include <sys/types.h>
#include <sys/mman.h>
#include <algorithm>
#include <dirent.h>

#include "backend/catalog/manager.h"
#include "backend/catalog/schema.h"
#include "backend/common/pool.h"
#include "backend/concurrency/transaction.h"
#include "backend/concurrency/transaction_manager_factory.h"
#include "backend/concurrency/transaction_manager.h"
#include "backend/logging/log_manager.h"
#include "backend/logging/records/transaction_record.h"
#include "backend/logging/records/tuple_record.h"
#include "backend/logging/loggers/wal_frontend_logger.h"
#include "backend/logging/loggers/wal_backend_logger.h"
#include "backend/logging/checkpoint_tile_scanner.h"

#include "backend/storage/database.h"
#include "backend/storage/data_table.h"
#include "backend/storage/tile_group.h"
#include "backend/storage/tuple.h"
#include "backend/common/logger.h"
#include "backend/index/index.h"
#include "backend/executor/executor_context.h"
#include "backend/planner/seq_scan_plan.h"
#include "backend/bridge/dml/mapper/mapper.h"

extern CheckpointType peloton_checkpoint_mode;

#define LOG_FILE_SWITCH_LIMIT (1024)

namespace peloton {
namespace logging {

//===--------------------------------------------------------------------===//
// Utility functions
//===--------------------------------------------------------------------===//

size_t GetLogFileSize(int log_file_fd);

bool IsFileTruncated(FILE *log_file, size_t size_to_read, size_t log_file_size);

size_t GetNextFrameSize(FILE *log_file, size_t log_file_size);

bool ReadTransactionRecordHeader(TransactionRecord &txn_record, FILE *log_file,
                                 size_t log_file_size);

bool ReadTupleRecordHeader(TupleRecord &tuple_record, FILE *log_file,
                           size_t log_file_size);

storage::Tuple *ReadTupleRecordBody(catalog::Schema *schema, VarlenPool *pool,
                                    FILE *log_file, size_t log_file_size);

void SkipTupleRecordBody(FILE *log_file, size_t log_file_size);

LogRecordType GetNextLogRecordType(FILE *log_file, size_t log_file_size);

// Wrappers
storage::DataTable *GetTable(TupleRecord &tupleRecord);

int ExtractNumberFromFileName(const char *name);

/**
 * @brief Open logfile and file descriptor
 */

WriteAheadFrontendLogger::WriteAheadFrontendLogger()
    : WriteAheadFrontendLogger(false) {}

/**
 * @brief Open logfile and file descriptor
 */

WriteAheadFrontendLogger::WriteAheadFrontendLogger(bool for_testing)
    : test_mode_(for_testing) {
  logging_type = LOGGING_TYPE_DRAM_NVM;

  // allocate pool
  recovery_pool = new VarlenPool(BACKEND_TYPE_MM);
  if (test_mode_) {
    this->log_file = nullptr;
  } else {
    LOG_INFO("Log dir is %s", this->peloton_log_directory.c_str());
    InitLogDirectory();
    InitLogFilesList();
    log_file_fd = -1;     // this is a restart or a new start
    max_log_id_file = 0;  // 0 is unused
  }
}

/**
 * @brief close logfile
 */
WriteAheadFrontendLogger::~WriteAheadFrontendLogger() {
  // close the log file
  if (log_file != nullptr) {
    int ret = fclose(log_file);
    if (ret != 0) {
      LOG_ERROR("Error occured while closing LogFile");
    }
  }
  // clean up pool
  delete recovery_pool;
}

void fflush_and_sync(FILE *log_file, int log_file_fd, size_t &fsync_count) {
  // First, flush
  assert(log_file_fd != -1);
  if (log_file_fd == -1) return;

  int ret = fflush(log_file);
  if (ret != 0) {
    LOG_ERROR("Error occured in fflush(%d)", ret);
  }

  // Finally, sync
  ret = fsync(log_file_fd);
  fsync_count++;
  if (ret != 0) {
    LOG_ERROR("Error occured in fsync(%d)", ret);
  }
}
/**
 * @brief flush all the log records to the file
 */
void WriteAheadFrontendLogger::FlushLogRecords(void) {
  size_t global_queue_size = global_queue.size();

  // First, write all the record in the queue
  if (global_queue_size != 0 && this->log_file_fd == -1) {
    this->CreateNewLogFile(false);
  }

  for (oid_t global_queue_itr = 0; global_queue_itr < global_queue_size;
       global_queue_itr++) {
    auto &log_buffer = global_queue[global_queue_itr];

    if (!test_mode_) {
      fwrite(log_buffer->GetData(), sizeof(char), log_buffer->GetSize(),
             log_file);
    }

    LOG_INFO("Log buffer get max log id returned %d",
             (int)log_buffer->GetMaxLogId());
    // TODO this is not correct and must be fixed, should be max seen cid
<<<<<<< HEAD
    if (log_buffer->GetMaxLogId() > this->max_log_id_file) {
      this->max_log_id_file = log_buffer->GetHighestCommittedTransaction();
=======
    if (max_collected_commit_id > this->max_log_id_file) {
      this->max_log_id_file = max_collected_commit_id;
>>>>>>> d5bc8684

      LOG_INFO("MaxSoFar is %d", (int)this->max_log_id_file);
    }

    // return empty buffer
    auto backend_logger = log_buffer->GetBackendLogger();
    log_buffer->ResetData();
    backend_logger->GrantEmptyBuffer(std::move(log_buffer));
  }

  if (max_collected_commit_id != max_flushed_commit_id) {
    TransactionRecord delimiter_rec(LOGRECORD_TYPE_ITERATION_DELIMITER,
                                    this->max_collected_commit_id);
    delimiter_rec.Serialize(output_buffer);

    if (!test_mode_) {
      assert(log_file_fd != -1);
      if (log_file_fd != -1) {
        fwrite(delimiter_rec.GetMessage(), sizeof(char),
               delimiter_rec.GetMessageLength(), log_file);

        LOG_INFO("Wrote delimiter to log file with commit_id %ld",
                 this->max_collected_commit_id);

        // by moving the fflush and sync here, we ensure that this file will
        // have
        // at least 1 delimiter
        fflush_and_sync(log_file, log_file_fd, fsync_count);

        if (this->max_collected_commit_id > max_delimiter_file) {
          max_delimiter_file = this->max_collected_commit_id;
          LOG_INFO("Max_delimiter_file is now %d", (int)max_delimiter_file);
        }

        if (this->FileSwitchCondIsTrue()) this->CreateNewLogFile(true);
      }
    }
  }

  /* For now, fflush after every iteration of collecting buffers */
  // Clean up the frontend logger's queue
  global_queue.clear();

  // Commit each backend logger
  if (this->max_collected_commit_id > max_flushed_commit_id) {
    max_flushed_commit_id = this->max_collected_commit_id;
  }
  // signal that we have flushed
  LogManager::GetInstance().FrontendLoggerFlushed();
}

//===--------------------------------------------------------------------===//
// Recovery
//===--------------------------------------------------------------------===//

/**
 * @brief Recovery system based on log file
 */
void WriteAheadFrontendLogger::DoRecovery() {
  // FIXME GetNextCommitId() increments next_cid!!!
  cid_t start_commit_id =
      concurrency::TransactionManagerFactory::GetInstance().GetNextCommitId();

  log_file_cursor_ = 0;

  // Set log file size
  // log_file_size = GetLogFileSize(log_file_fd);
  this->OpenNextLogFile();

  // Go over the log size if needed
  if (log_file_size > 0) {
    bool reached_end_of_file = false;
    __attribute__((unused)) oid_t recovery_log_record_count = 0;

    // Go over each log record in the log file
    while (reached_end_of_file == false) {
      // Read the first byte to identify log record type
      // If that is not possible, then wrap up recovery
      auto record_type = this->GetNextLogRecordTypeForRecovery();
      LOG_INFO("Record_type is %d", (int)record_type);
      cid_t commit_id = INVALID_CID;
      TupleRecord *tuple_record;
      switch (record_type) {
        case LOGRECORD_TYPE_TRANSACTION_BEGIN:
        case LOGRECORD_TYPE_TRANSACTION_COMMIT:
        case LOGRECORD_TYPE_ITERATION_DELIMITER: {
          // Check for torn log write
          TransactionRecord txn_rec(record_type);
          if (ReadTransactionRecordHeader(txn_rec, log_file, log_file_size) ==
              false) {
            this->log_file_fd = -1;
            return;
          }
          commit_id = txn_rec.GetTransactionId();
          if (commit_id <= start_commit_id) {
            continue;
          }
          break;
        }
        case LOGRECORD_TYPE_WAL_TUPLE_INSERT:
        case LOGRECORD_TYPE_WAL_TUPLE_UPDATE: {
          tuple_record = new TupleRecord(record_type);
          // Check for torn log write
          if (ReadTupleRecordHeader(*tuple_record, log_file, log_file_size) ==
              false) {
            LOG_ERROR("Could not read tuple record header.");
            this->log_file_fd = -1;
            return;
          }

          auto cid = tuple_record->GetTransactionId();
          auto table = GetTable(*tuple_record);
          if (!table || cid <= start_commit_id) {
            SkipTupleRecordBody(log_file, log_file_size);
            delete tuple_record;
            continue;
          }

          if (recovery_txn_table.find(cid) == recovery_txn_table.end()) {
            LOG_ERROR("Insert txd id %d not found in recovery txn table",
                      (int)cid);
            this->log_file_fd = -1;
            return;
          }

          // Read off the tuple record body from the log
          tuple_record->SetTuple(ReadTupleRecordBody(
              table->GetSchema(), recovery_pool, log_file, log_file_size));
          break;
        }
        case LOGRECORD_TYPE_WAL_TUPLE_DELETE: {
          tuple_record = new TupleRecord(record_type);
          // Check for torn log write
          if (ReadTupleRecordHeader(*tuple_record, log_file, log_file_size) ==
              false) {
            this->log_file_fd = -1;
            return;
          }

          auto cid = tuple_record->GetTransactionId();
          if (cid <= start_commit_id) {
            delete tuple_record;
            continue;
          }
          if (recovery_txn_table.find(cid) == recovery_txn_table.end()) {
            LOG_TRACE("Delete txd id %d not found in recovery txn table",
                      (int)cid);
            this->log_file_fd = -1;
            return;
          }
          break;
        }
        default:
          reached_end_of_file = true;
          break;
      }
      if (!reached_end_of_file) {
        switch (record_type) {
          case LOGRECORD_TYPE_TRANSACTION_BEGIN:
            assert(commit_id != INVALID_CID);
            StartTransactionRecovery(commit_id);
            break;

          case LOGRECORD_TYPE_TRANSACTION_COMMIT:
            assert(commit_id != INVALID_CID);
            pending_commits.insert(commit_id);
            break;

          case LOGRECORD_TYPE_WAL_TUPLE_INSERT:
          case LOGRECORD_TYPE_WAL_TUPLE_DELETE:
          case LOGRECORD_TYPE_WAL_TUPLE_UPDATE:
            recovery_txn_table[tuple_record->GetTransactionId()].push_back(
                tuple_record);
            break;
          case LOGRECORD_TYPE_ITERATION_DELIMITER: {
            auto it = pending_commits.begin();
            for (; it != pending_commits.end(); it++) {
              cid_t curr = *it;
              if (curr > commit_id) {
                break;
              }
              CommitTransactionRecovery(curr);
            }
            if (it != pending_commits.begin()) {
              pending_commits.erase(pending_commits.begin(), it);
            }
            break;
          }

          default:
            LOG_INFO("Got Type as TXN_INVALID");
            reached_end_of_file = true;
            break;
        }
      }
    }

    // Finally, abort ACTIVE transactions in recovery_txn_table
    AbortActiveTransactions();
    pending_commits.clear();

    // After finishing recovery, set the next oid with maximum oid
    // observed during the recovery
    auto &manager = catalog::Manager::GetInstance();
    if (max_oid > manager.GetNextOid()) {
      manager.SetNextOid(max_oid);
    }

    auto &txn_manager = concurrency::TransactionManagerFactory::GetInstance();
    if (txn_manager.GetNextCommitId() < max_cid) {
      txn_manager.SetNextCid(max_cid + 1);
    }

    RecoverIndex();
  }
  this->log_file_fd = -1;
}

void WriteAheadFrontendLogger::RecoverIndex() {
  auto &txn_manager = concurrency::TransactionManagerFactory::GetInstance();
  LOG_INFO("Recovering the indexes");
  cid_t cid = txn_manager.GetNextCommitId();

  auto &catalog_manager = catalog::Manager::GetInstance();
  auto database_count = catalog_manager.GetDatabaseCount();

  // loop all databases
  for (oid_t database_idx = 0; database_idx < database_count; database_idx++) {
    auto database = catalog_manager.GetDatabase(database_idx);
    auto table_count = database->GetTableCount();

    // loop all tables
    for (oid_t table_idx = 0; table_idx < table_count; table_idx++) {
      // Get the target table
      storage::DataTable *target_table = database->GetTable(table_idx);
      assert(target_table);
      LOG_INFO("SeqScan: database oid %lu table oid %lu: %s", database_idx,
               table_idx, target_table->GetName().c_str());

      if (!RecoverTableIndexHelper(target_table, cid)) {
        break;
      }
    }
  }
}

bool WriteAheadFrontendLogger::RecoverTableIndexHelper(
    storage::DataTable *target_table, cid_t start_cid) {
  auto schema = target_table->GetSchema();
  assert(schema);
  std::vector<oid_t> column_ids;
  column_ids.resize(schema->GetColumnCount());
  std::iota(column_ids.begin(), column_ids.end(), 0);

  oid_t current_tile_group_offset = START_OID;
  auto table_tile_group_count = target_table->GetTileGroupCount();
  CheckpointTileScanner scanner;

  while (current_tile_group_offset < table_tile_group_count) {
    // Retrieve a tile group
    auto tile_group = target_table->GetTileGroup(current_tile_group_offset);

    // Retrieve a logical tile
    std::unique_ptr<executor::LogicalTile> logical_tile(
        scanner.Scan(tile_group, column_ids, start_cid));

    // Empty result
    if (!logical_tile) {
      current_tile_group_offset++;
      continue;
    }

    auto tile_group_id = logical_tile->GetColumnInfo(0)
                             .base_tile->GetTileGroup()
                             ->GetTileGroupId();
    LOG_TRACE("Retrieved tile group %lu", tile_group_id);

    // Go over the logical tile
    for (oid_t tuple_id : *logical_tile) {
      expression::ContainerTuple<executor::LogicalTile> cur_tuple(
          logical_tile.get(), tuple_id);

      // Index update
      {
        // construct a physical tuple from the logical tuple
        std::unique_ptr<storage::Tuple> tuple(new storage::Tuple(schema, true));
        for (auto column_id : column_ids) {
          tuple->SetValue(column_id, cur_tuple.GetValue(column_id),
                          recovery_pool);
        }

        ItemPointer location(tile_group_id, tuple_id);
        InsertIndexEntry(tuple.get(), target_table, location);
      }
    }
    current_tile_group_offset++;
  }
  return true;
}

void WriteAheadFrontendLogger::InsertIndexEntry(storage::Tuple *tuple,
                                                storage::DataTable *table,
                                                ItemPointer target_location) {
  assert(tuple);
  assert(table);
  auto index_count = table->GetIndexCount();
  LOG_TRACE("Insert tuple (%lu, %lu) into %lu indexes", target_location.block,
            target_location.offset, index_count);

  for (int index_itr = index_count - 1; index_itr >= 0; --index_itr) {
    auto index = table->GetIndex(index_itr);
    auto index_schema = index->GetKeySchema();
    auto indexed_columns = index_schema->GetIndexedColumns();
    std::unique_ptr<storage::Tuple> key(new storage::Tuple(index_schema, true));
    key->SetFromTuple(tuple, indexed_columns, index->GetPool());

    index->InsertEntry(key.get(), target_location);
    // Increase the indexes' number of tuples by 1 as well
    index->IncreaseNumberOfTuplesBy(1);
  }
}

/**
 * @brief Add new txn to recovery table
 */
void WriteAheadFrontendLogger::AbortActiveTransactions() {
  for (auto it = recovery_txn_table.begin(); it != recovery_txn_table.end();
       it++) {
    for (auto it2 = it->second.begin(); it2 != it->second.end(); it2++) {
      delete *it2;
    }
  }
  recovery_txn_table.clear();
}

/**
 * @brief Add new txn to recovery table
 */
void WriteAheadFrontendLogger::StartTransactionRecovery(cid_t commit_id) {
  std::vector<TupleRecord *> tuple_recs;
  recovery_txn_table[commit_id] = tuple_recs;
}

/**
 * @brief move tuples from current txn to recovery txn so that we can commit
 * them later
 * @param recovery txn
 */
void WriteAheadFrontendLogger::CommitTransactionRecovery(cid_t commit_id) {
  std::vector<TupleRecord *> &tuple_records = recovery_txn_table[commit_id];
  for (auto it = tuple_records.begin(); it != tuple_records.end(); it++) {
    TupleRecord *curr = *it;
    switch (curr->GetType()) {
      case LOGRECORD_TYPE_WAL_TUPLE_INSERT:
        InsertTuple(curr);
        break;
      case LOGRECORD_TYPE_WAL_TUPLE_UPDATE:
        UpdateTuple(curr);
        break;
      case LOGRECORD_TYPE_WAL_TUPLE_DELETE:
        DeleteTuple(curr);
        break;
      default:
        continue;
    }
    delete curr;
  }
  max_cid = commit_id + 1;
  recovery_txn_table.erase(commit_id);
}

void InsertTupleHelper(oid_t &max_tg, cid_t commit_id, oid_t db_id,
                       oid_t table_id, const ItemPointer &insert_loc,
                       storage::Tuple *tuple,
                       bool should_increase_tuple_count = true) {
  auto &manager = catalog::Manager::GetInstance();
  auto tile_group = manager.GetTileGroup(insert_loc.block);
  storage::Database *db = manager.GetDatabaseWithOid(db_id);
  assert(db);

  auto table = db->GetTableWithOid(table_id);
  if (!table) {
    delete tuple;
    return;
  }
  assert(table);
  if (tile_group == nullptr) {
    table->AddTileGroupWithOid(insert_loc.block);
    tile_group = manager.GetTileGroup(insert_loc.block);
    if (max_tg < insert_loc.block) {
      max_tg = insert_loc.block;
    }
  }

  tile_group->InsertTupleFromRecovery(commit_id, insert_loc.offset, tuple);
  if (should_increase_tuple_count) {
    table->IncreaseNumberOfTuplesBy(1);
  }
  delete tuple;
}

void DeleteTupleHelper(oid_t &max_tg, cid_t commit_id, oid_t db_id,
                       oid_t table_id, const ItemPointer &delete_loc) {
  auto &manager = catalog::Manager::GetInstance();
  auto tile_group = manager.GetTileGroup(delete_loc.block);
  storage::Database *db = manager.GetDatabaseWithOid(db_id);
  assert(db);

  auto table = db->GetTableWithOid(table_id);
  if (!table) {
    return;
  }
  assert(table);
  if (tile_group == nullptr) {
    table->AddTileGroupWithOid(delete_loc.block);
    tile_group = manager.GetTileGroup(delete_loc.block);
    if (max_tg < delete_loc.block) {
      max_tg = delete_loc.block;
    }
  }
  table->DecreaseNumberOfTuplesBy(1);
  tile_group->DeleteTupleFromRecovery(commit_id, delete_loc.offset);
}

void UpdateTupleHelper(oid_t &max_tg, cid_t commit_id, oid_t db_id,
                       oid_t table_id, const ItemPointer &remove_loc,
                       const ItemPointer &insert_loc, storage::Tuple *tuple) {
  auto &manager = catalog::Manager::GetInstance();
  auto tile_group = manager.GetTileGroup(remove_loc.block);
  storage::Database *db = manager.GetDatabaseWithOid(db_id);
  assert(db);

  auto table = db->GetTableWithOid(table_id);
  if (!table) {
    delete tuple;
    return;
  }
  assert(table);
  if (tile_group == nullptr) {
    table->AddTileGroupWithOid(remove_loc.block);
    tile_group = manager.GetTileGroup(remove_loc.block);
    if (max_tg < remove_loc.block) {
      max_tg = remove_loc.block;
    }
  }
  InsertTupleHelper(max_tg, commit_id, db_id, table_id, insert_loc, tuple,
                    false);

  tile_group->UpdateTupleFromRecovery(commit_id, remove_loc.offset, insert_loc);
}

/**
 * @brief read tuple record from log file and add them tuples to recovery txn
 * @param recovery txn
 */
void WriteAheadFrontendLogger::InsertTuple(TupleRecord *record) {
  InsertTupleHelper(max_oid, record->GetTransactionId(),
                    record->GetDatabaseOid(), record->GetTableId(),
                    record->GetInsertLocation(), record->GetTuple());
}

/**
 * @brief read tuple record from log file and add them tuples to recovery txn
 * @param recovery txn
 */
void WriteAheadFrontendLogger::DeleteTuple(TupleRecord *record) {
  DeleteTupleHelper(max_oid, record->GetTransactionId(),
                    record->GetDatabaseOid(), record->GetTableId(),
                    record->GetDeleteLocation());
}

/**
 * @brief read tuple record from log file and add them tuples to recovery txn
 * @param recovery txn
 */

void WriteAheadFrontendLogger::UpdateTuple(TupleRecord *record) {
  UpdateTupleHelper(max_oid, record->GetTransactionId(),
                    record->GetDatabaseOid(), record->GetTableId(),
                    record->GetDeleteLocation(), record->GetInsertLocation(),
                    record->GetTuple());
}

//===--------------------------------------------------------------------===//
// Utility functions
//===--------------------------------------------------------------------===//

/**
 * @brief Measure the size of log file
 * @return the size if the log file exists otherwise 0
 */
size_t GetLogFileSize(int log_file_fd) {
  struct stat log_stats;

  fstat(log_file_fd, &log_stats);
  return log_stats.st_size;
}

bool IsFileTruncated(FILE *log_file, size_t size_to_read,
                     size_t log_file_size) {
  // Cache current position
  size_t current_position = ftell(log_file);

  // Check if the actual file size is less than the expected file size
  // Current position + frame length
  if (current_position + size_to_read <= log_file_size) {
    return false;
  } else {
    fseek(log_file, 0, SEEK_END);
    return true;
  }
}

/**
 * @brief get the next frame size
 *  TupleRecord consiss of two frame ( header and Body)
 *  Transaction Record has a single frame
 * @return the next frame size
 */
size_t GetNextFrameSize(FILE *log_file, size_t log_file_size) {
  size_t frame_size;
  char buffer[sizeof(int32_t)];

  // Check if the frame size is broken
  if (IsFileTruncated(log_file, sizeof(buffer), log_file_size)) {
    return 0;
  }

  // Otherwise, read the frame size
  size_t ret = fread(buffer, 1, sizeof(buffer), log_file);
  if (ret <= 0) {
    LOG_ERROR("Error occured in fread ");
  }

  // Read next 4 bytes as an integer
  CopySerializeInputBE frameCheck(buffer, sizeof(buffer));
  frame_size = (frameCheck.ReadInt()) + sizeof(buffer);

  // Move back by 4 bytes
  // So that tuple deserializer works later as expected
  int res = fseek(log_file, -sizeof(buffer), SEEK_CUR);
  if (res == -1) {
    LOG_ERROR("Error occured in fseek ");
  }

  // Check if the frame is broken
  if (IsFileTruncated(log_file, frame_size, log_file_size)) {
    return 0;
  }

  return frame_size;
}

/**
 * @brief Read single byte so that we can distinguish the log record type
 * @return log record type otherwise return invalid log record type,
 * which menas there is no more log in the log file
 */

LogRecordType GetNextLogRecordType(FILE *log_file, size_t log_file_size) {
  char buffer;

  // Check if the log record type is broken
  if (IsFileTruncated(log_file, 1, log_file_size)) {
    LOG_INFO("Log file is truncated");
    return LOGRECORD_TYPE_INVALID;
  }

  // Otherwise, read the log record type
  int ret = fread((void *)&buffer, 1, sizeof(char), log_file);
  if (ret <= 0) {
    LOG_ERROR("Could not read from log file");
    return LOGRECORD_TYPE_INVALID;
  }

  CopySerializeInputBE input(&buffer, sizeof(char));
  LogRecordType log_record_type = (LogRecordType)(input.ReadEnumInSingleByte());

  return log_record_type;
}

LogRecordType WriteAheadFrontendLogger::GetNextLogRecordTypeForRecovery() {
  char buffer;
  bool is_truncated = false;
  int ret;

  LOG_INFO("Inside GetNextLogRecordForRecovery");

  LOG_INFO("File is at position %d", (int)ftell(this->log_file));
  // Check if the log record type is broken
  if (IsFileTruncated(this->log_file, 1, this->log_file_size)) {
    LOG_INFO("Log file is truncated, should open next log file");
    // return LOGRECORD_TYPE_INVALID;
    is_truncated = true;
  }

  // Otherwise, read the log record type
  if (!is_truncated) {
    ret = fread((void *)&buffer, 1, sizeof(char), this->log_file);
    if (ret <= 0) {
      LOG_INFO("Failed an fread");
    }
  }
  if (is_truncated || ret <= 0) {
    LOG_INFO("Call OpenNextLogFile");
    this->OpenNextLogFile();
    if (this->log_file_fd == -1) return LOGRECORD_TYPE_INVALID;

    LOG_INFO("Open succeeded. log_file_fd is %d", (int)this->log_file_fd);

    if (IsFileTruncated(this->log_file, 1, this->log_file_size)) {
      LOG_ERROR("Log file is truncated");
      return LOGRECORD_TYPE_INVALID;
    }
    LOG_INFO("File is not truncated.");
    ret = fread((void *)&buffer, 1, sizeof(char), this->log_file);
    if (ret <= 0) {
      LOG_ERROR("Could not read from log file");
      return LOGRECORD_TYPE_INVALID;
    }
    LOG_INFO("fread succeeded.");
  } else {
    LOG_INFO("fread succeeded.");
  }

  CopySerializeInputBE input(&buffer, sizeof(char));
  LogRecordType log_record_type = (LogRecordType)(input.ReadEnumInSingleByte());

  return log_record_type;
}

/**
 * @brief Read TransactionRecord
 * @param txn_record
 */
bool ReadTransactionRecordHeader(TransactionRecord &txn_record, FILE *log_file,
                                 size_t log_file_size) {
  // Check if frame is broken
  auto header_size = GetNextFrameSize(log_file, log_file_size);
  if (header_size == 0) {
    return false;
  }

  // Read header
  char header[header_size];
  size_t ret = fread(header, 1, sizeof(header), log_file);
  if (ret <= 0) {
    LOG_ERROR("Error occured in fread ");
  }

  CopySerializeInputBE txn_header(header, header_size);
  txn_record.Deserialize(txn_header);

  return true;
}

/**
 * @brief Read TupleRecordHeader
 * @param tuple_record
 */
bool ReadTupleRecordHeader(TupleRecord &tuple_record, FILE *log_file,
                           size_t log_file_size) {
  // Check if frame is broken
  auto header_size = GetNextFrameSize(log_file, log_file_size);
  if (header_size == 0) {
    LOG_ERROR("Header size is zero ");
    return false;
  }

  // Read header
  char header[header_size];
  size_t ret = fread(header, 1, sizeof(header), log_file);
  if (ret <= 0) {
    LOG_ERROR("Error occured in fread");
  }

  CopySerializeInputBE tuple_header(header, header_size);
  tuple_record.DeserializeHeader(tuple_header);

  return true;
}

/**
 * @brief Read TupleRecordBody
 * @param schema
 * @param pool
 * @return tuple
 */
storage::Tuple *ReadTupleRecordBody(catalog::Schema *schema, VarlenPool *pool,
                                    FILE *log_file, size_t log_file_size) {
  // Check if the frame is broken
  size_t body_size = GetNextFrameSize(log_file, log_file_size);
  if (body_size == 0) {
    LOG_ERROR("Body size is zero ");
    return nullptr;
  }

  // Read Body
  char body[body_size];
  int ret = fread(body, 1, sizeof(body), log_file);
  if (ret <= 0) {
    LOG_ERROR("Error occured in fread ");
  }

  CopySerializeInputBE tuple_body(body, body_size);

  // We create a tuple based on the message
  storage::Tuple *tuple = new storage::Tuple(schema, true);
  tuple->DeserializeFrom(tuple_body, pool);

  return tuple;
}

/**
 * @brief Read TupleRecordBody
 * @param schema
 * @param pool
 * @return tuple
 */
void SkipTupleRecordBody(FILE *log_file, size_t log_file_size) {
  // Check if the frame is broken
  size_t body_size = GetNextFrameSize(log_file, log_file_size);
  if (body_size == 0) {
    LOG_ERROR("Body size is zero ");
  }

  // Read Body
  char body[body_size];
  int ret = fread(body, 1, sizeof(body), log_file);
  if (ret <= 0) {
    LOG_ERROR("Error occured in fread ");
  }

  CopySerializeInputBE tuple_body(body, body_size);
}

/**
 * @brief Read get table based on tuple record
 * @param tuple record
 * @return data table
 */
storage::DataTable *GetTable(TupleRecord &tuple_record) {
  // Get db, table, schema to insert tuple
  auto &manager = catalog::Manager::GetInstance();
  storage::Database *db =
      manager.GetDatabaseWithOid(tuple_record.GetDatabaseOid());
  if (!db) {
    return nullptr;
  }
  assert(db);

  LOG_INFO("Table ID for this tuple: %d", (int)tuple_record.GetTableId());
  auto table = db->GetTableWithOid(tuple_record.GetTableId());
  if (!table) {
    return nullptr;
  }
  assert(table);

  return table;
}

std::string WriteAheadFrontendLogger::GetLogFileName(void) {
  auto &log_manager = logging::LogManager::GetInstance();
  return log_manager.GetLogFileName();
}

int extract_number_from_filename(const char *name) {
  std::string str(name);
  size_t start_index = str.find_first_of("0123456789");
  if (start_index != std::string::npos) {
    int end_index = str.find_first_not_of("0123456789", start_index);
    return atoi(str.substr(start_index, end_index - start_index).c_str());
  }
  LOG_ERROR("The last found log file doesn't have a version number.");
  return 0;
}
int ExtractNumberFromFileName(const char *name) {
  return extract_number_from_filename(name);
}

bool CompareByLogNumber(class LogFile *left, class LogFile *right) {
  return left->GetLogNumber() < right->GetLogNumber();
}

void WriteAheadFrontendLogger::InitLogFilesList() {
  struct dirent *file;
  DIR *dirp;
  cid_t temp_max_log_id_file, temp_max_delimiter_file;
  int version_number, ret_val;
  FILE *fp;
  std::pair<cid_t, cid_t> extracted_values;

  // TODO need a better regular expression to match file name
  std::string base_name = "peloton_log_";

  LOG_INFO("Trying to read log directory");

  dirp = opendir(this->peloton_log_directory.c_str());
  if (dirp == nullptr) {
    LOG_INFO("Opendir failed: Errno: %d, error: %s", errno, strerror(errno));
  }

  while ((file = readdir(dirp)) != NULL) {
    if (strncmp(file->d_name, base_name.c_str(), base_name.length()) == 0) {
      // found a log file!
      LOG_INFO("Found a log file with name %s", file->d_name);

      version_number = extract_number_from_filename(file->d_name);

      fp = fopen(GetFileNameFromVersion(version_number).c_str(), "rb+");
      temp_max_log_id_file = UINT64_MAX;
      temp_max_delimiter_file = 0;

      size_t read_size = fread((void *)&temp_max_log_id_file,
                               sizeof(temp_max_log_id_file), 1, fp);
      if (read_size != 1) {
        LOG_ERROR("Read from file %s failed",
                  this->GetFileNameFromVersion(version_number).c_str());
        fclose(fp);
        continue;
      }
      LOG_INFO("Got temp_max_log_id_file as %d", (int)temp_max_log_id_file);

      read_size = fread((void *)&temp_max_delimiter_file,
                        sizeof(temp_max_delimiter_file), 1, fp);
      if (read_size != 1) {
        LOG_ERROR("Read from file %s failed",
                  this->GetFileNameFromVersion(version_number).c_str());
        fclose(fp);
        continue;
      }
      LOG_INFO("Got temp_max_delimiter_file as %d",
               (int)temp_max_delimiter_file);

      if (temp_max_log_id_file == 0 || temp_max_log_id_file == UINT64_MAX ||
          temp_max_delimiter_file == 0) {
        extracted_values = ExtractMaxLogIdAndMaxDelimFromLogFileRecords(fp);

        temp_max_log_id_file = extracted_values.first;
        temp_max_delimiter_file = extracted_values.second;

        LOG_INFO("ExtractMaxLogId returned %d, write it back in the file!",
                 (int)temp_max_log_id_file);
        LOG_INFO("ExtractMaxDelim returned %d, write it back in the file!",
                 (int)temp_max_delimiter_file);

        ret_val = fseek(fp, 0, SEEK_SET);
        if (ret_val != 0) {
          LOG_ERROR("Could not seek to the beginning of file: %s",
                    strerror(errno));
          fclose(fp);
          continue;
        }
        ret_val = fwrite((void *)&(temp_max_log_id_file),
                         sizeof(temp_max_log_id_file), 1, fp);

        if (ret_val <= 0) {
          LOG_ERROR("Could not write Max Log ID to file header: %s",
                    strerror(errno));
          fclose(fp);
          continue;
        }

        ret_val = fwrite((void *)&(temp_max_delimiter_file),
                         sizeof(temp_max_delimiter_file), 1, fp);

        if (ret_val <= 0) {
          LOG_ERROR("Could not write Max Delimiter to file header: %s",
                    strerror(errno));
          fclose(fp);
          continue;
        }
      }

      fclose(fp);

      // TODO update max_delimiter here in this constructor
      LogFile *new_log_file =
          new LogFile(NULL, file->d_name, -1, version_number,
                      temp_max_log_id_file, temp_max_delimiter_file);
      this->log_files_.push_back(new_log_file);
    }
  }
  closedir(dirp);

  int num_log_files;
  num_log_files = this->log_files_.size();

  LOG_INFO("The number of log files found: %d", num_log_files);

  std::sort(this->log_files_.begin(), this->log_files_.end(),
            CompareByLogNumber);

  if (num_log_files) {
    // @abj please follow CamelCase convention for function name :)
    // @haibinl haha gotcha :P old habits die hard :(
    int max_num = ExtractNumberFromFileName(
        this->log_files_[num_log_files - 1]->GetLogFileName().c_str());
    LOG_INFO("Got maximum log file version as %d", max_num);
    this->log_file_counter_ = ++max_num;
  } else {
    this->log_file_counter_ = 0;
  }
}

void WriteAheadFrontendLogger::CreateNewLogFile(bool close_old_file) {
  if (test_mode_) {
    return;
  }

  int new_file_num;
  std::string new_file_name;
  cid_t default_commit_id = 0, default_delimiter = 0;
  struct stat log_stats;
  int fd;

  new_file_num = log_file_counter_;

  if (close_old_file) {  // must close last opened file
    int file_list_size = this->log_files_.size();

    if (file_list_size != 0) {
      // TODO check return values of all these operations!
      fseek(this->log_files_[file_list_size - 1]->GetFilePtr(), 0, SEEK_SET);

      fwrite((void *)&(this->max_log_id_file), sizeof(this->max_log_id_file), 1,
             this->log_files_[file_list_size - 1]->GetFilePtr());

      this->log_files_[file_list_size - 1]->SetMaxLogId(this->max_log_id_file);
      LOG_INFO("MaxLogID of the last closed file is %d",
               (int)this->max_log_id_file);

      fwrite((void *)&(this->max_delimiter_file),
             sizeof(this->max_delimiter_file), 1,
             this->log_files_[file_list_size - 1]->GetFilePtr());

      this->log_files_[file_list_size - 1]->SetMaxDelimiter(
          this->max_delimiter_file);
      LOG_INFO("MaxDelimiter of the last closed file is %d",
               (int)this->max_delimiter_file);

      this->max_log_id_file = 0;  // reset

      fd = fileno(this->log_files_[file_list_size - 1]->GetFilePtr());

      fstat(fd, &log_stats);
      this->log_file_size = log_stats.st_size;

      LOG_INFO("The log file to be closed has size %d",
               (int)this->log_file_size);

      this->log_files_[file_list_size - 1]->SetLogFileSize(this->log_file_size);

      fclose(this->log_files_[file_list_size - 1]->GetFilePtr());

      this->log_files_[file_list_size - 1]->SetFilePtr(nullptr);

      this->log_files_[file_list_size - 1]->SetLogFileFD(-1);  // invalidate
    }
  }

  LOG_INFO("new_file_num is %d", new_file_num);

  new_file_name = this->GetFileNameFromVersion(new_file_num);

  FILE *log_file = fopen(new_file_name.c_str(), "wb");
  if (log_file == NULL) {
    LOG_ERROR("log_file is NULL");
    return;
  }

  // TODO what if we fail here? The next file may have garbage in the header
  // now set the first 8 bytes to 0 - this is for the max_log id in this file
  fwrite((void *)&default_commit_id, sizeof(default_commit_id), 1, log_file);

  // now set the next 8 bytes to 0 - this is for the max delimiter in this file
  fwrite((void *)&default_delimiter, sizeof(default_delimiter), 1, log_file);

  this->log_file = log_file;

  int log_file_fd = fileno(log_file);

  if (log_file_fd == -1) {
    LOG_ERROR("log_file_fd is -1");
  }

  this->log_file_fd = log_file_fd;
  LOG_INFO("log_file_fd of newly created file is %d", this->log_file_fd);

  LogFile *new_log_file_object =
      new LogFile(log_file, new_file_name, log_file_fd, new_file_num, 0, 0);

  this->log_files_.push_back(new_log_file_object);

  this->log_file_size = 0;

  log_file_counter_++;  // finally, increment log_file_counter_
  LOG_INFO("log_file_counter is %d", log_file_counter_);
}

bool WriteAheadFrontendLogger::FileSwitchCondIsTrue() {
  struct stat stat_buf;
  if (this->log_file_fd == -1) return false;

  fstat(this->log_file_fd, &stat_buf);
  this->log_file_size = stat_buf.st_size;
  return stat_buf.st_size > LOG_FILE_SWITCH_LIMIT;
}

void WriteAheadFrontendLogger::OpenNextLogFile() {
  cid_t temp_max_log_id_file, temp_max_delimiter_file;

  if (this->log_files_.size() == 0) {  // no log files, fresh start
    LOG_INFO("Size of log files list is 0.");
    this->log_file_fd = -1;
    this->log_file = NULL;
    this->log_file_size = 0;
    return;
  }

  if (this->log_file_cursor_ >= (int)this->log_files_.size()) {
    LOG_INFO("Cursor has reached the end. No more log files to read from.");
    this->log_file_fd = -1;
    this->log_file = NULL;
    this->log_file_size = 0;
    return;
  }

  if (this->log_file_cursor_ != 0)  // close old file
  {
    LOG_INFO("Closing last opened file");
    fclose(log_file);
  }

  // open the next file
  this->log_file =
      fopen(this->GetFileNameFromVersion(
                      this->log_files_[this->log_file_cursor_]->GetLogNumber())
                .c_str(),
            "rb");

  if (this->log_file == NULL) {
    LOG_ERROR("Couldn't open next log file");
    this->log_file_fd = -1;
    this->log_file = NULL;
    this->log_file_size = 0;
    return;
  } else {
    LOG_INFO("Opened new log file for recovery");
  }

  this->log_file_fd = fileno(this->log_file);
  LOG_INFO("FD of opened file is %d", (int)this->log_file_fd);

  // Skip first 8 bytes of max commit id
  size_t read_size = fread((void *)&temp_max_log_id_file,
                           sizeof(temp_max_log_id_file), 1, this->log_file);
  if (read_size != 1) {
    LOG_ERROR(
        "Read failed after opening file %s",
        this->GetFileNameFromVersion(
                  this->log_files_[this->log_file_cursor_]->GetLogNumber())
            .c_str());
  }

  LOG_INFO("On startup: MaxLogId of this file is %d",
           (int)temp_max_log_id_file);

  // Skip next 8 bytes of max delimiter
  read_size = fread((void *)&temp_max_delimiter_file,
                    sizeof(temp_max_delimiter_file), 1, this->log_file);
  if (read_size != 1) {
    LOG_ERROR(
        "Read failed after opening file %s",
        this->GetFileNameFromVersion(
                  this->log_files_[this->log_file_cursor_]->GetLogNumber())
            .c_str());
  }

  LOG_INFO("On startup: MaxDelimiter of this file is %d",
           (int)temp_max_delimiter_file);

  struct stat stat_buf;

  fstat(this->log_file_fd, &stat_buf);
  this->log_file_size = stat_buf.st_size;

  this->log_file_cursor_++;
  LOG_INFO("Cursor is now %d", (int)this->log_file_cursor_);
}

void WriteAheadFrontendLogger::TruncateLog(cid_t truncate_log_id) {
  int return_val;

  // delete stale log files except the one currently being used
  for (int i = 0; i < (int)this->log_files_.size() - 1; i++) {
    if (truncate_log_id >= this->log_files_[i]->GetMaxLogId()) {
      return_val = remove(this->log_files_[i]->GetLogFileName().c_str());
      if (return_val != 0) {
        LOG_ERROR("Couldn't delete log file: %s error: %s",
                  this->log_files_[i]->GetLogFileName().c_str(),
                  strerror(errno));
      }
      // remove entry from list anyway
      delete this->log_files_[i];
      this->log_files_.erase(this->log_files_.begin() + i);
      i--;  // update cursor
    }
  }
}

void WriteAheadFrontendLogger::InitLogDirectory() {
  int return_val;

  return_val = mkdir(this->peloton_log_directory.c_str(), 0700);
  LOG_INFO("Log directory is: %s", peloton_log_directory.c_str());

  if (return_val == 0) {
    LOG_INFO("Created Log directory successfully");
  } else if (errno == EEXIST) {
    LOG_INFO("Log Directory already exists");
  } else {
    LOG_ERROR("Creating log directory failed: %s", strerror(errno));
  }
}

void WriteAheadFrontendLogger::SetLogDirectory(char *arg
                                               __attribute__((unused))) {
  LOG_INFO("%s", arg);
}

std::string WriteAheadFrontendLogger::GetFileNameFromVersion(int version) {
  return std::string(this->peloton_log_directory.c_str()) + "/" +
         LOG_FILE_PREFIX + std::to_string(version) + LOG_FILE_SUFFIX;
}

std::pair<cid_t, cid_t>
WriteAheadFrontendLogger::ExtractMaxLogIdAndMaxDelimFromLogFileRecords(
    FILE *log_file) {
  bool reached_end_of_file = false;
  int fd;
  struct stat log_stats;
  cid_t max_log_id_so_far = 0, max_delim_so_far = 0;
  int log_file_size;

  fd = fileno(log_file);

  fstat(fd, &log_stats);
  log_file_size = log_stats.st_size;

  while (reached_end_of_file == false) {
    // Read the first byte to identify log record type
    // If that is not possible, then wrap up recovery
    auto record_type = GetNextLogRecordType(log_file, log_file_size);

    cid_t commit_id = INVALID_CID;

    TupleRecord *tuple_record;

    switch (record_type) {
      case LOGRECORD_TYPE_TRANSACTION_BEGIN:
      case LOGRECORD_TYPE_TRANSACTION_COMMIT:
      case LOGRECORD_TYPE_ITERATION_DELIMITER: {
        // Check for torn log write
        TransactionRecord txn_rec(record_type);
        if (ReadTransactionRecordHeader(txn_rec, log_file, log_file_size) ==
            false) {
          return std::pair<cid_t, cid_t>(UINT64_MAX, UINT64_MAX);
        }
        commit_id = txn_rec.GetTransactionId();
        if (commit_id > max_log_id_so_far) max_log_id_so_far = commit_id;

        if (record_type == LOGRECORD_TYPE_ITERATION_DELIMITER) {
          if (commit_id > max_delim_so_far) max_delim_so_far = commit_id;
        }
        break;
      }
      case LOGRECORD_TYPE_WAL_TUPLE_INSERT:
      case LOGRECORD_TYPE_WAL_TUPLE_UPDATE: {
        tuple_record = new TupleRecord(record_type);

        if (ReadTupleRecordHeader(*tuple_record, log_file, log_file_size) ==
            false) {
          LOG_ERROR("Could not read tuple record header.");
          delete tuple_record;
          return std::pair<cid_t, cid_t>(UINT64_MAX, UINT64_MAX);
        }

        auto cid = tuple_record->GetTransactionId();

        if (cid > max_log_id_so_far) max_log_id_so_far = cid;

        auto table = GetTable(*tuple_record);
        if (!table) {
          SkipTupleRecordBody(log_file, log_file_size);
          delete tuple_record;
          continue;
        }

        // Read off the tuple record body from the log
        ReadTupleRecordBody(table->GetSchema(), recovery_pool, log_file,
                            log_file_size);
        delete tuple_record;

        break;
      }
      case LOGRECORD_TYPE_WAL_TUPLE_DELETE: {
        tuple_record = new TupleRecord(record_type);

        if (ReadTupleRecordHeader(*tuple_record, log_file, log_file_size) ==
            false) {
          delete tuple_record;
          return std::pair<cid_t, cid_t>(UINT64_MAX, UINT64_MAX);
        }

        auto cid = tuple_record->GetTransactionId();

        if (cid > max_log_id_so_far) max_log_id_so_far = cid;
        delete tuple_record;
        break;
      }
      default:
        reached_end_of_file = true;
        break;
    }
  }
  return std::pair<cid_t, cid_t>(max_log_id_so_far, max_delim_so_far);
}

}  // namespace logging
}  // namespace peloton<|MERGE_RESOLUTION|>--- conflicted
+++ resolved
@@ -157,14 +157,14 @@
 
     LOG_INFO("Log buffer get max log id returned %d",
              (int)log_buffer->GetMaxLogId());
+
     // TODO this is not correct and must be fixed, should be max seen cid
-<<<<<<< HEAD
     if (log_buffer->GetMaxLogId() > this->max_log_id_file) {
       this->max_log_id_file = log_buffer->GetHighestCommittedTransaction();
-=======
-    if (max_collected_commit_id > this->max_log_id_file) {
-      this->max_log_id_file = max_collected_commit_id;
->>>>>>> d5bc8684
+
+    // TODO @mperron I think we both implemented this :P let's confirm tomorrow
+    /* if (max_collected_commit_id > this->max_log_id_file) {
+      this->max_log_id_file = max_collected_commit_id; */
 
       LOG_INFO("MaxSoFar is %d", (int)this->max_log_id_file);
     }
