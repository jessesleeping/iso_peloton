//===----------------------------------------------------------------------===//
//
//                         Peloton
//
// frontend_logger.cpp
//
// Identification: src/backend/logging/frontend_logger.cpp
//
// Copyright (c) 2015-16, Carnegie Mellon University Database Group
//
//===----------------------------------------------------------------------===//

#include <thread>

#include "backend/common/logger.h"
#include "backend/logging/log_manager.h"
#include "backend/logging/frontend_logger.h"
#include "backend/logging/checkpoint.h"
#include "backend/logging/checkpoint_factory.h"
#include "backend/logging/loggers/wal_frontend_logger.h"
#include "backend/logging/loggers/wbl_frontend_logger.h"

// configuration for testing
extern int64_t peloton_wait_timeout;

namespace peloton {
namespace logging {

FrontendLogger::FrontendLogger()
    : checkpoint(CheckpointFactory::GetInstance()) {
  logger_type = LOGGER_TYPE_FRONTEND;

  // Set wait timeout
  wait_timeout = peloton_wait_timeout;
}

FrontendLogger::~FrontendLogger() {

  for(auto backend_logger : backend_loggers){
    delete backend_logger;
  }

}

/** * @brief Return the frontend logger based on logging type
 * @param logging type can be write ahead logging or write behind logging
 */
FrontendLogger *FrontendLogger::GetFrontendLogger(LoggingType logging_type) {
  FrontendLogger *frontend_logger = nullptr;

  if (IsBasedOnWriteAheadLogging(logging_type) == true) {
    frontend_logger = new WriteAheadFrontendLogger();
  } else if (IsBasedOnWriteBehindLogging(logging_type) == true) {
    frontend_logger = new WriteBehindFrontendLogger();
  } else {
    LOG_ERROR("Unsupported logging type");
  }

  return frontend_logger;
}

/**
 * @brief MainLoop
 */
void FrontendLogger::MainLoop(void) {
  auto &log_manager = LogManager::GetInstance();

  /////////////////////////////////////////////////////////////////////
  // STANDBY MODE
  /////////////////////////////////////////////////////////////////////

  LOG_TRACE("FrontendLogger Standby Mode");

  // Standby before we need to do RECOVERY
  log_manager.WaitForModeTransition(LOGGING_STATUS_TYPE_STANDBY, false);

  // Do recovery if we can, otherwise terminate
  switch (log_manager.GetLoggingStatus()) {
    case LOGGING_STATUS_TYPE_RECOVERY: {
      LOG_TRACE("Frontendlogger] Recovery Mode");

      /////////////////////////////////////////////////////////////////////
      // RECOVERY MODE
      /////////////////////////////////////////////////////////////////////

      // First, do recovery if needed
      LOG_INFO("Log manager: Invoking DoRecovery");
      DoRecovery();
      LOG_INFO("Log manager: DoRecovery done");

      // Now, enter LOGGING mode
      log_manager.SetLoggingStatus(LOGGING_STATUS_TYPE_LOGGING);

      break;
    }

    case LOGGING_STATUS_TYPE_LOGGING: {
      LOG_TRACE("Frontendlogger] Logging Mode");
    } break;

    default:
      break;
  }

  /////////////////////////////////////////////////////////////////////
  // LOGGING MODE
  /////////////////////////////////////////////////////////////////////

  // Periodically, wake up and do logging
  while (log_manager.GetLoggingStatus() == LOGGING_STATUS_TYPE_LOGGING) {
    // Collect LogRecords from all backend loggers
    // LOG_INFO("Log manager: Invoking CollectLogRecordsFromBackendLoggers");
    CollectLogRecordsFromBackendLoggers();

    // Flush the data to the file
    // LOG_INFO("Log manager: Invoking FlushLogRecords");
    FlushLogRecords();
  }

  /////////////////////////////////////////////////////////////////////
  // TERMINATE MODE
  /////////////////////////////////////////////////////////////////////

  // flush any remaining log records
  CollectLogRecordsFromBackendLoggers();
  FlushLogRecords();

  /////////////////////////////////////////////////////////////////////
  // SLEEP MODE
  /////////////////////////////////////////////////////////////////////

  LOG_TRACE("Frontendlogger Sleep Mode");

  // Setting frontend logger status to sleep
  log_manager.SetLoggingStatus(LOGGING_STATUS_TYPE_SLEEP);
}

/**
 * @brief Collect the log records from BackendLoggers
 */
void FrontendLogger::CollectLogRecordsFromBackendLoggers() {
  auto sleep_period = std::chrono::microseconds(wait_timeout);
  std::this_thread::sleep_for(sleep_period);

  {
    // Look at the local queues of the backend loggers
    for(auto backend_logger : backend_loggers){
      {
        std::lock_guard<std::mutex> lock(backend_logger->local_queue_mutex);

        auto local_queue_size = backend_logger->local_queue.size();

<<<<<<< HEAD
      // Shallow copy the log record from backend_logger to here
      for (oid_t log_record_itr = 0; log_record_itr < local_queue_size;
           log_record_itr++) {
        LOG_INFO("Found a log record to push in global queue");
        global_queue.push_back(backend_logger->GetLogRecord(log_record_itr));
      }
=======
        // Skip current backend_logger, nothing to do
        if (local_queue_size == 0) continue;

        // Move the log record from backend_logger to here
        for (oid_t log_record_itr = 0;
            log_record_itr < local_queue_size;
            log_record_itr++) {
          global_queue.push_back(std::move(backend_logger->local_queue[log_record_itr]));
        }
>>>>>>> 799e9135

        // cleanup the local queue
        backend_logger->local_queue.clear();
      }
    }

  }
}

/**
 * @brief Store backend logger
 * @param backend logger
 */
void FrontendLogger::AddBackendLogger(BackendLogger* backend_logger) {

  // Add backend logger to the list of backend loggers
  backend_loggers.push_back(backend_logger);
}


}  // namespace logging
}<|MERGE_RESOLUTION|>--- conflicted
+++ resolved
@@ -35,11 +35,9 @@
 }
 
 FrontendLogger::~FrontendLogger() {
-
-  for(auto backend_logger : backend_loggers){
+  for (auto backend_logger : backend_loggers) {
     delete backend_logger;
   }
-
 }
 
 /** * @brief Return the frontend logger based on logging type
@@ -144,36 +142,27 @@
 
   {
     // Look at the local queues of the backend loggers
-    for(auto backend_logger : backend_loggers){
+    for (auto backend_logger : backend_loggers) {
       {
         std::lock_guard<std::mutex> lock(backend_logger->local_queue_mutex);
 
         auto local_queue_size = backend_logger->local_queue.size();
 
-<<<<<<< HEAD
-      // Shallow copy the log record from backend_logger to here
-      for (oid_t log_record_itr = 0; log_record_itr < local_queue_size;
-           log_record_itr++) {
-        LOG_INFO("Found a log record to push in global queue");
-        global_queue.push_back(backend_logger->GetLogRecord(log_record_itr));
-      }
-=======
         // Skip current backend_logger, nothing to do
         if (local_queue_size == 0) continue;
 
         // Move the log record from backend_logger to here
-        for (oid_t log_record_itr = 0;
-            log_record_itr < local_queue_size;
-            log_record_itr++) {
-          global_queue.push_back(std::move(backend_logger->local_queue[log_record_itr]));
+        for (oid_t log_record_itr = 0; log_record_itr < local_queue_size;
+             log_record_itr++) {
+          LOG_INFO("Found a log record to push in global queue");
+          global_queue.push_back(
+              std::move(backend_logger->local_queue[log_record_itr]));
         }
->>>>>>> 799e9135
 
         // cleanup the local queue
         backend_logger->local_queue.clear();
       }
     }
-
   }
 }
 
@@ -181,12 +170,10 @@
  * @brief Store backend logger
  * @param backend logger
  */
-void FrontendLogger::AddBackendLogger(BackendLogger* backend_logger) {
-
+void FrontendLogger::AddBackendLogger(BackendLogger *backend_logger) {
   // Add backend logger to the list of backend loggers
   backend_loggers.push_back(backend_logger);
 }
 
-
 }  // namespace logging
 }