--- conflicted
+++ resolved
@@ -82,24 +82,19 @@
 
   // reset the frontend logger to its original state (for testing
   void Reset() {
-<<<<<<< HEAD
     backend_loggers_lock.Lock();
-=======
-	backend_loggers_lock.Lock();
->>>>>>> 1dfa63f6
+
     for (auto backend_logger : backend_loggers) {
       backend_logger->SetShutdown(true);
       delete backend_logger;
     }
-<<<<<<< HEAD
-=======
 
->>>>>>> 1dfa63f6
     fsync_count = 0;
     max_flushed_commit_id = 0;
     max_collected_commit_id = 0;
     max_seen_commit_id = 0;
     global_queue.clear();
+
     backend_loggers.clear();
     backend_loggers_lock.Unlock();
   }
