--- conflicted
+++ resolved
@@ -45,19 +45,6 @@
 // use array as memory for the socket buffers can be fixed
 typedef std::array<uchar, SOCKET_BUFFER_SIZE> SockBuf;
 
-<<<<<<< HEAD
-=======
-// struct Server {
-//  int port;
-//  int server_fd;
-//  int max_connections;
-//
-//  inline Server(const PelotonConfiguration& config)
-//      : port(config.GetPort()),
-//        server_fd(0),
-//        max_connections(config.GetMaxConnections()) {}
-//};
->>>>>>> 9710e6b7
 
 // Buffers used to batch meesages at the socket
 struct Buffer {
@@ -101,15 +88,10 @@
   inline SocketManager(int sock_fd, unsigned int assigned_id) : sock_fd(sock_fd),
 		  id(assigned_id), first_packet(false), ev_read(NULL), self(NULL) { }
 
-<<<<<<< HEAD
   int GetSocketFD() { return sock_fd; }
 
   // Print buffer length and ptr
   void PrintStats();
-=======
-  inline SocketManager(int sock_fd)
-      : sock_fd(sock_fd), assigned_to_pkt_manager(false), ev_read(NULL) {}
->>>>>>> 9710e6b7
 
   // Check if there is data to read from buffer
   bool CanRead();
@@ -134,55 +116,5 @@
 template <typename P, typename B>
 void HandleConnections(Server *server);
 
-<<<<<<< HEAD
-
-=======
-/*
- * Functions defined here for template visibility
- *
- */
-
-/*
- * handle_connections - Server's accept loop. Takes the protocol's PacketManager
- * (P) and STL container type for the protocol's buffer (B)
- */
-
-// template <typename P, typename B>
-// void HandleConnections(Server *server) {
-//  int connfd, clilen;
-//  struct sockaddr_in cli_addr;
-//  clilen = sizeof(cli_addr);
-//
-//  for (;;) {
-//    // block and wait for incoming connection
-//    connfd = accept(server->server_fd, (struct sockaddr *)&cli_addr,
-//                    (socklen_t *)&clilen);
-//    if (connfd < 0) {
-//      LOG_ERROR("Server error: Connection not established");
-//      exit(EXIT_FAILURE);
-//    }
-//
-//    std::unique_ptr<int> clientfd(new int(connfd));
-//
-//    LOG_TRACE("LAUNCHING NEW THREAD");
-//    std::thread client_thread(ClientHandler<P, B>, std::move(clientfd));
-//    client_thread.detach();
-//  }
-//}
-
-/*
- * client_handler - Thread function to handle a client.
- * 		Takes the protocol's PacketManager (P) and STL container
- * 		type for the protocol's buffer (B)
- */
-// template <typename P, typename B>
-// void ClientHandler(std::unique_ptr<int> clientfd) {
-//  int fd = *clientfd;
-//  LOG_TRACE("Client fd: %d", fd);
-//  SocketManager<B> sm(fd);
-//  P p(&sm);
-//  p.ManagePackets();
-//}
->>>>>>> 9710e6b7
 }
 }