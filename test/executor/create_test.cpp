//===----------------------------------------------------------------------===//
//
//                         Peloton
//
// create_test.cpp
//
// Identification: test/executor/create_test.cpp
//
// Copyright (c) 2015-16, Carnegie Mellon University Database Group
//
//===----------------------------------------------------------------------===//

#include <cstdio>

#include "common/harness.h"
#include "common/logger.h"
#include "catalog/bootstrapper.h"
#include "catalog/catalog.h"
#include "planner/create_plan.h"
#include "executor/create_executor.h"

#include "gtest/gtest.h"

namespace peloton {
namespace test {

//===--------------------------------------------------------------------===//
// Catalog Tests
//===--------------------------------------------------------------------===//

class CreateTests : public PelotonTest {};

TEST_F(CreateTests, CreatingTable) {

<<<<<<< HEAD
  auto catalog = catalog::Bootstrapper::bootstrap();
  catalog::Bootstrapper::global_catalog->CreateDatabase(DEFAULT_DB_NAME);
=======
  catalog::Bootstrapper::bootstrap();
  catalog::Bootstrapper::global_catalog->CreateDatabase(DEFAULT_DB_NAME, nullptr);
>>>>>>> 7501eee2

  // Insert a table first
  auto id_column = catalog::Column(
      VALUE_TYPE_INTEGER, GetTypeSize(VALUE_TYPE_INTEGER), "dept_id", true);
  auto name_column =
      catalog::Column(VALUE_TYPE_VARCHAR, 32, "dept_name", false);

  std::unique_ptr<catalog::Schema> table_schema(
      new catalog::Schema({id_column, name_column}));
  auto &txn_manager = concurrency::TransactionManagerFactory::GetInstance();
  auto txn = txn_manager.BeginTransaction();
  std::unique_ptr<executor::ExecutorContext> context(
      new executor::ExecutorContext(txn));
  planner::CreatePlan node("department_table", std::move(table_schema),
                           CreateType::CREATE_TYPE_TABLE);
  executor::CreateExecutor executor(&node, context.get());

  executor.Init();
  executor.Execute();

<<<<<<< HEAD
  txn_manager.CommitTransaction();
  EXPECT_EQ(catalog::Bootstrapper::global_catalog->GetDatabaseWithName(
                                                       DEFAULT_DB_NAME)
                ->GetTableCount(),
            1);

  // free the database just created
  txn_manager.BeginTransaction();
  catalog::Bootstrapper::global_catalog->DropDatabase(DEFAULT_DB_NAME);
  txn_manager.CommitTransaction();
=======
  txn_manager.CommitTransaction(txn);
  EXPECT_EQ(catalog::Bootstrapper::global_catalog->GetDatabaseWithName(DEFAULT_DB_NAME)->GetTableCount(), 1);
>>>>>>> 7501eee2

  delete catalog;
}

}  // End test namespace
}  // End peloton namespace<|MERGE_RESOLUTION|>--- conflicted
+++ resolved
@@ -32,13 +32,9 @@
 
 TEST_F(CreateTests, CreatingTable) {
 
-<<<<<<< HEAD
   auto catalog = catalog::Bootstrapper::bootstrap();
-  catalog::Bootstrapper::global_catalog->CreateDatabase(DEFAULT_DB_NAME);
-=======
-  catalog::Bootstrapper::bootstrap();
-  catalog::Bootstrapper::global_catalog->CreateDatabase(DEFAULT_DB_NAME, nullptr);
->>>>>>> 7501eee2
+  catalog::Bootstrapper::global_catalog->CreateDatabase(DEFAULT_DB_NAME,
+                                                        nullptr);
 
   // Insert a table first
   auto id_column = catalog::Column(
@@ -59,21 +55,16 @@
   executor.Init();
   executor.Execute();
 
-<<<<<<< HEAD
-  txn_manager.CommitTransaction();
+  txn_manager.CommitTransaction(txn);
   EXPECT_EQ(catalog::Bootstrapper::global_catalog->GetDatabaseWithName(
                                                        DEFAULT_DB_NAME)
                 ->GetTableCount(),
             1);
 
   // free the database just created
-  txn_manager.BeginTransaction();
-  catalog::Bootstrapper::global_catalog->DropDatabase(DEFAULT_DB_NAME);
-  txn_manager.CommitTransaction();
-=======
+  txn = txn_manager.BeginTransaction();
+  catalog::Bootstrapper::global_catalog->DropDatabase(DEFAULT_DB_NAME, txn);
   txn_manager.CommitTransaction(txn);
-  EXPECT_EQ(catalog::Bootstrapper::global_catalog->GetDatabaseWithName(DEFAULT_DB_NAME)->GetTableCount(), 1);
->>>>>>> 7501eee2
 
   delete catalog;
 }
